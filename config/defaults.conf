--- conflicted
+++ resolved
@@ -180,20 +180,17 @@
 openai_transformer = 0  // If true, use OpenAI Transformer model for
                         // representations. Not compatible with other
                         // embeddings due to different tokenization.
-<<<<<<< HEAD
 openai_transformer_ckpt = ""  // If non-empty, will load OpenAI Transformer
                               // from the given TensorFlow checkpoint.
                               // Checkpoint should be as created by the
                               // original release
                               // (openai/finetune-transformer-lm).
-=======
 openai_embeddings_mode = "none"  // How to handle the embedding layer of the
                                  // OpenAI Transformer model.
                                  // "none" returns only top-layer activation
                                  // "cat" returns top-layer concatenated with
                                  //   lexical layer
                                  // "only" returns only lexical layer
->>>>>>> c61243e5
 openai_transformer_fine_tune = 0  // If false, OpenAI Transformer weights will
                                   // be frozen during training. If enabled,
                                   // train according to global settings for
