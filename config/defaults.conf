// Default config file.
// Set values here, then override them in custom configs by including this at
// the top, e.g.
// my_expt.conf:
//   include "defaults.conf"
//
//   exp_name = "my_expt"
//   run_name = "run1"
//   n_layers_env = 2
//   word_embs = "fastText"
//

// Logistics
cuda = 0  // gpu id, or -1 to disable
random_seed = 1234  // (global) random seed
debug = 0 // 1 to import pdb (or ipdb if it's there)

// Paths and logging
// For local run, override this with:
//    in--overrides "project_dir = ${JIANT_PROJECT_PREFIX}",
// e.g. --overrides "project_dir = $HOME/exp"
// Please DO NOT change the default here! We want to use NFS for most
// experiments, unless your checkpoints are extremely large.
project_dir = ${NFS_PROJECT_PREFIX}  // for export to NFS
exp_name = "common-indexed-tasks"  // experiment name
run_name = "tuning-0"  // run name
exp_dir = ${project_dir}"/"${exp_name}"/"  // required
run_dir = ${project_dir}"/"${exp_name}"/"${run_name}  // required
log_file = "log.log"  // log file, goes in run directory
// log name for remote logging; make as unique as possible
remote_log_name = ${exp_name}"__"${run_name}
// Data paths
data_dir = ${JIANT_DATA_DIR}  // required
global_ro_exp_dir = "/nfs/jsalt/share/exp/default"  // saved preprocessing runs

// Execution control
do_train = 1    // run training steps
training_data_fraction = 1 // use only the specified fraction of the training data in the main training phase.
                           // should not impact eval-phase training, even for the same task.
do_eval = 1     // run eval steps
load_model = 1  // if true, restore main training from checkpoint if available
load_eval_checkpoint = "none"  // path to eval checkpoint, or "none"
allow_untrained_encoder_parameters = 0 // Set for experiments involving random untrained RNNs only.
skip_task_models = 0 // if true, only load task-independent parameters when using load_eval_checkpoint
reload_tasks = 0     // if true, force reloading tasks
reload_indexing = 0  // if true, force reindexing tasks for tasks in reindex_tasks
reindex_tasks = ""
reload_vocab = 0     // if true, force vocabulary rebuild

// Tasks and task-specific modules
train_tasks = sst // required, comma-separated list of training tasks,
                      // or 'glue' or 'none'
eval_tasks = glue // required, additional eval tasks
train_for_eval = 1  // if true and if needed, train new classifiers for eval tasks
classifier = mlp    // classifier type
classifier_hid_dim = 512  // classifier width
classifier_dropout = 0.2  // classifier dropout rate
d_hid_dec = 300           // decoder hidden size
n_layers_dec = 1          // decoder number of layers

// Preprocessing options
max_seq_len = 40         // maximum (input) sequence length
max_word_v_size = 30000  // maximum word vocab size
max_char_v_size = 250    // maximum char vocab size

// Embedding options
word_embs = "none"  // type of embeddings: 'none', 'scratch', 'glove, 'fastText'
word_embs_file = ${WORD_EMBS_FILE}  // path to embeddings file
                                    // shouldn't this be $FASTTEXT_EMBS_FILE ?
fastText = 0                                  // if true, use fastText model
fastText_model_file = ${FASTTEXT_MODEL_FILE}  // path to fastText model
d_word = 300  // dimension of word embeddings
d_char = 100  // dimension of char embeddings
n_char_filters = 100  // number of filters in char CNN
char_filter_sizes = "2,3,4,5"  // size of char filters
elmo = 1             // if true, use ELMo
elmo_chars_only = 1  // if true, use only char CNN layer of ELMo
cove = 0             // if true, use CoVe
char_embs = 0        // if true, use char embeddings
preproc_file = "preproc.pkl"  // file to save preprocessing data
                              // TODO(alex): document what goes in here?

// Model options
sent_enc = "rnn"  // type of sentence encoder: 'bow', 'rnn', or 'transformer'
                  // TUNE ME: bow or rnn or transformer
sent_combine_method = "max"  // pooling method for encoder states:
                             // 'max', 'mean', or 'final'
bidirectional = 1    // if true, use bidirectional RNN
pair_attn = 1  // 1 to use attn in pair classification/regression tasks
shared_pair_attn = 0  // if true, share pair attn for pairwise tasks
d_hid = 1024          // hidden dimension size (usually num_heads * d_proj for transformer)
                     // TUNE ME:
                     //   BiLSTM: 1500
                     //   Transformer: hid768/heads12 or hid512/heads8 or hid384/heads6
d_hid_attn = 512     // post-attention LSTM state size
d_proj = 512         // task-specific linear project before pooling
                     // TODO: Should be set per task.
n_layers_enc = 2     // number of encoder layers
                     // TUNE ME:
                     //   BiLSTM: 2
                     //   Transformer: 12
skip_embs = 1        // if true, adds skip connection to concatenate encoder
                     // input to encoder output
                     // TUNE ME
n_layers_highway = 0  // number of highway layers
                      // TODO(alex): Where are these layers in the model?
n_heads = 8  // number of transformer heads
             // TUNE ME: See above.
d_tproj = 64  // transformer projection dimension
d_ff = 2048  // transformer feed-forward dimension
dropout = 0.2  // dropout rate
dropout_embs = ${dropout}   // dropout rate for embeddings, same as above by default
                            // NB: this only applies to char embs (non-elmo)

// Training options
no_tqdm = 1  // if true, disable tqdm progress bar; NB: doesn't work b/c tqdm is removed
track_batch_utilization = 0 // if 1, track % of batch that is pad (for tasks with field 'input1'
trainer_type = "sampling"  // type of trainer: 'sampling'
shared_optimizer = 1  // if true, use same optimizer for all tasks
batch_size = 32   // training batch size
                  // TODO: Adjust as needed for memory.
optimizer = "adam" // optimizer. All valid AllenNLP options are available,
                   // including 'sgd'. 'adam' uses the newer AMSGrad variant.
lr = 0.0001          // initial learning rate
min_lr = 0.000001  // (1e-6) minimum learning rate
max_grad_norm = 5.0  // maximum gradient norm
weight_decay = 0.0000001   // weight decay value
task_patience = 1    // patience in decaying per-task learning rate
scheduler_threshold = 0.0001 // threshold used in deciding when to lower learning rate
lr_decay_factor = 0.5  // learning rate decay factor, when validation score
                       // doesn't improve
warmup = 4000  // number of warmup steps for transformer LR schedule

val_data_limit = 5000 // maximum number of examples to be used during mid-training validations
                      // by default, we use the _first_ 5000 examples from each dev set.
                      // Does not apply to the final validation run at the end of main.py.
val_interval = 1000  // number of passes between validation checks
max_vals = 1000     // maximum number of validation checks
bpp_base = 1       // number of batches to train per sampled task
patience = 5  // patience in early stopping
keep_all_checkpoints = 0 // If set, keep checkpoints from every validation.
                         // Otherwise, keep only best and (if different) most recent.

// Multi-task training options
weighting_method = "proportional"  // weighting method for sampling:
                                   // 'uniform' or 'proportional' or 'proportional_log'
scaling_method = "max"   // method for scaling loss:
                         // 'min', 'max', 'unit', or 'none'

// Evaluation options
eval_val_interval = 500  // validation interval for eval task
                         // TODO: Tune this per task. 500 is probably high for RTE and low for QQP
eval_max_vals = 1000     // maximum number of validation checks for eval task
write_preds = 0  // if true, write test predictions; will likely break for non-GLUE tasks


// Tasks specific stuff: either task-specific model parameters or eval-time trainer params
// Important note: Model params apply during train and eval phases; trainer params like LR
// apply only during eval phase.
rte = {}
rte_classifier_hid_dim = 128
rte_d_proj = 128
rte_classifier_dropout = 0.4
rte_pair_attn = 0
rte_val_interval = 100
rte_lr = 0.0003

wnli = {}
wnli_classifier_hid_dim = 128
wnli_d_proj = 128
wnli_classifier_dropout = 0.4
wnli_pair_attn = 0
wnli_val_interval = 100
wnli_lr = 0.0003

mrpc = {}
mrpc_classifier_hid_dim = 256
mrpc_d_proj = 256
mrpc_classifier_dropout = 0.2
mrpc_pair_attn = 0
mrpc_val_interval = 100
mrpc_lr = 0.0003

sst = {}
sst_classifier_hid_dim = 256
sst_d_proj = 256
sst_classifier_dropout = 0.2
sst_val_interval = 100
sst_lr = 0.0003

cola = {}
cola_classifier_hid_dim = 256
cola_d_proj = 256
cola_classifier_dropout = 0.2
cola_val_interval = 100
cola_lr = 0.0003

sts-b = {}
sts-b_classifier_hid_dim = 512
sts-b_classifier_dropout = 0.2
sts-b_pair_attn = 1
sts-b_val_interval = 1000
sts-b_lr = 0.0003

qnli = {}
qnli_classifier_hid_dim = 512
qnli_classifier_dropout = 0.2
qnli_pair_attn = 1
qnli_val_interval = 1000
qnli_lr = 0.0003

<<<<<<< HEAD
qnli-alt_classifier_hid_dim = 512
qnli-alt_classifier_dropout = 0.2
qnli-alt_pair_attn = 1
qnli-alt_val_interval = 1000
qnli-alt_lr = 0.0003

=======
mnli = {}
>>>>>>> b5152289
mnli_classifier_hid_dim = 512
mnli_classifier_dropout = 0.2
mnli_pair_attn = 1
mnli_val_interval = 1000
mnli_lr = 0.0003

qqp = {}
qqp_classifier_hid_dim = 512
qqp_classifier_dropout = 0.2
qqp_pair_attn = 1
qqp_val_interval = 1000
qqp_lr = 0.0003

<<<<<<< HEAD
qqp-alt_classifier_hid_dim = 512
qqp-alt_classifier_dropout = 0.2
qqp-alt_pair_attn = 1
qqp-alt_val_interval = 1000
qqp-alt_lr = 0.0003
=======
nli-prob {
  probe_path = ""
}
>>>>>>> b5152289
<|MERGE_RESOLUTION|>--- conflicted
+++ resolved
@@ -209,16 +209,14 @@
 qnli_val_interval = 1000
 qnli_lr = 0.0003
 
-<<<<<<< HEAD
+qnli-alt = {}
 qnli-alt_classifier_hid_dim = 512
 qnli-alt_classifier_dropout = 0.2
 qnli-alt_pair_attn = 1
 qnli-alt_val_interval = 1000
 qnli-alt_lr = 0.0003
 
-=======
 mnli = {}
->>>>>>> b5152289
 mnli_classifier_hid_dim = 512
 mnli_classifier_dropout = 0.2
 mnli_pair_attn = 1
@@ -232,14 +230,13 @@
 qqp_val_interval = 1000
 qqp_lr = 0.0003
 
-<<<<<<< HEAD
+qqp-alt = {}
 qqp-alt_classifier_hid_dim = 512
 qqp-alt_classifier_dropout = 0.2
 qqp-alt_pair_attn = 1
 qqp-alt_val_interval = 1000
 qqp-alt_lr = 0.0003
-=======
+
 nli-prob {
   probe_path = ""
-}
->>>>>>> b5152289
+}