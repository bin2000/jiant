--- conflicted
+++ resolved
@@ -177,7 +177,6 @@
 cove_fine_tune = 0  // If true, CoVe params are fine-tuned.
 char_embs = 0  // If true, train char embeddings. This is separate from the ELMo char component, and the two
                // usually aren't used together.
-<<<<<<< HEAD
 openai_transformer = 0  // If true, use OpenAI Transformer model for
                         // representations. Not compatible with other
                         // embeddings due to different tokenization.
@@ -185,9 +184,6 @@
                                   // weights. Note that this might require a
                                   // high amount of GPU memory, so consider
                                   // lowering the batch size.
-=======
-
->>>>>>> df0fab52
 
 // Sentence Encoder //
 
