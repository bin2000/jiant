--- conflicted
+++ resolved
@@ -32,11 +32,7 @@
 - Image captioning: MSCOCO Dataset (http://cocodataset.org/#download). Download links: 2017 Train images [118K/18GB], 2017 Val images [5K/1GB], 2017 Train/Val annotations [241MB]. 
 - Reddit: **# TODO(Raghu)**
 - DisSent: Details for preparing the corpora are in `src/dissent_scripts/README`
-<<<<<<< HEAD
-- DNC (Diverse Natural Language Inference Collection), i.e. Recast data: The DNC is currently being prepared for release for EMNLP camera ready. Instructions on how to download the data is forthcoming.
-=======
 - DNC (***D***iverse ***N***atural Language Inference ***C***ollection), i.e. recast data: The DNC is available [online](https://github.com/decompositional-semantics-initiative/DNC). Follow the instructions described there to download the DNC.
->>>>>>> 0904825a
 - CCG: Details for preparing the corpora are in `src/ccg_scripts/README`
 - Edge probing analysis tasks: see [`probing/data`](probing/data/README.md) for more information
 
