'''Core model and functions for building it.'''
import os
import sys
import math
import copy
import logging as log
# import ipdb as pdb

import torch
import torch.nn as nn
import numpy as np
import torch.nn.functional as F
from torch.autograd import Variable
from sklearn.metrics import mean_squared_error

from allennlp.common import Params
from allennlp.modules import Seq2SeqEncoder, SimilarityFunction, TimeDistributed
from allennlp.nn import util
from allennlp.modules.text_field_embedders import BasicTextFieldEmbedder
from allennlp.modules.token_embedders import Embedding, TokenCharactersEncoder, \
    ElmoTokenEmbedder
from allennlp.modules.similarity_functions import DotProductSimilarity
from allennlp.modules.seq2vec_encoders import CnnEncoder
from allennlp.modules.seq2seq_encoders import Seq2SeqEncoder as s2s_e
from allennlp.modules.seq2seq_encoders import StackedSelfAttentionEncoder
from allennlp.training.metrics import Average

from .utils import get_batch_utilization, get_elmo_mixing_weights

from .tasks import STSBTask, CoLATask, SSTTask, \
    PairClassificationTask, SingleClassificationTask, \
    PairRegressionTask, RankingTask, \
    SequenceGenerationTask, LanguageModelingTask, \
    PairOrdinalRegressionTask, JOCITask, WeakGroundedTask, \
    GroundedTask, MTTask, RedditTask

from .tasks import STSBTask, CoLATask, \
    ClassificationTask, PairClassificationTask, SingleClassificationTask, \
    RegressionTask, PairRegressionTask, RankingTask, \
    SequenceGenerationTask, LanguageModelingTask, MTTask, \
    PairOrdinalRegressionTask, JOCITask, \
    WeakGroundedTask, GroundedTask, VAETask, \
    GroundedTask, TaggingTask, POSTaggingTask, CCGTaggingTask
from .modules import SentenceEncoder, BoWSentEncoder, \
    AttnPairEncoder, MaskedStackedSelfAttentionEncoder, \
    BiLMEncoder, ElmoCharacterEncoder, Classifier, Pooler, \
    SingleClassifier, PairClassifier, CNNEncoder

from .utils import assert_for_log, get_batch_utilization, get_batch_size
from .seq2seq_decoder import Seq2SeqDecoder


# Elmo stuff
# Look in $ELMO_SRC_DIR (e.g. /usr/share/jsalt/elmo) or download from web
ELMO_OPT_NAME = "elmo_2x4096_512_2048cnn_2xhighway_options.json"
ELMO_WEIGHTS_NAME = "elmo_2x4096_512_2048cnn_2xhighway_weights.hdf5"
ELMO_SRC_DIR = (os.getenv("ELMO_SRC_DIR") or
                "https://s3-us-west-2.amazonaws.com/allennlp/models/elmo/2x4096_512_2048cnn_2xhighway/")
ELMO_OPT_PATH = os.path.join(ELMO_SRC_DIR, ELMO_OPT_NAME)
ELMO_WEIGHTS_PATH = os.path.join(ELMO_SRC_DIR, ELMO_WEIGHTS_NAME)


def build_model(args, vocab, pretrained_embs, tasks):
    '''Build model according to args '''

    # Build embeddings.
    d_emb, embedder, cove_emb = build_embeddings(args, vocab, pretrained_embs)
    d_sent = args.d_hid

    # Build single sentence encoder: the main component of interest
    # Need special handling for language modeling
    tfm_params = Params({'input_dim': d_emb, 'hidden_dim': args.d_hid,
                         'projection_dim': args.d_tproj,
                         'feedforward_hidden_dim': args.d_ff,
                         'num_layers': args.n_layers_enc,
                         'num_attention_heads': args.n_heads})
    rnn_params = Params({'input_size': d_emb, 'bidirectional': args.bidirectional,
                         'hidden_size': args.d_hid, 'num_layers': args.n_layers_enc})

    if sum([isinstance(task, LanguageModelingTask) for task in tasks]):
        if args.bidirectional:
            rnn_params['bidirectional'] = False
            if args.sent_enc == 'rnn':
                fwd = s2s_e.by_name('lstm').from_params(copy.deepcopy(rnn_params))
                bwd = s2s_e.by_name('lstm').from_params(copy.deepcopy(rnn_params))
            elif args.sent_enc == 'transformer':
                fwd = MaskedStackedSelfAttentionEncoder.from_params(copy.deepcopy(tfm_params))
                bwd = MaskedStackedSelfAttentionEncoder.from_params(copy.deepcopy(tfm_params))
            sent_encoder = BiLMEncoder(vocab, embedder, args.n_layers_highway,
                                       fwd, bwd, dropout=args.dropout,
                                       skip_embs=args.skip_embs, cove_layer=cove_emb)
        else:  # not bidirectional
            if args.sent_enc == 'rnn':
                fwd = s2s_e.by_name('lstm').from_params(copy.deepcopy(rnn_params))
            elif args.sent_enc == 'transformer':
                fwd = MaskedStackedSelfAttentionEncoder.from_params(copy.deepcopy(tfm_params))
            sent_encoder = SentenceEncoder(vocab, embedder, args.n_layers_highway,
                                           fwd, skip_embs=args.skip_embs,
                                           dropout=args.dropout, cove_layer=cove_emb)
    elif args.sent_enc == 'bow':
        sent_encoder = BoWSentEncoder(vocab, embedder)
        d_sent = d_emb
    elif args.sent_enc == 'rnn':
        sent_rnn = s2s_e.by_name('lstm').from_params(copy.deepcopy(rnn_params))
        sent_encoder = SentenceEncoder(vocab, embedder, args.n_layers_highway,
                                       sent_rnn, skip_embs=args.skip_embs,
                                       dropout=args.dropout, cove_layer=cove_emb)
        d_sent = (1 + args.bidirectional) * args.d_hid
    elif args.sent_enc == 'transformer':
        transformer = StackedSelfAttentionEncoder.from_params(copy.deepcopy(tfm_params))
        sent_encoder = SentenceEncoder(vocab, embedder, args.n_layers_highway,
                                       transformer, dropout=args.dropout,
                                       skip_embs=args.skip_embs, cove_layer=cove_emb)
    else:
        assert_for_log(False, "No valid sentence encoder specified.")

    d_sent += args.skip_embs * d_emb

    # Build model and classifiers
    model = MultiTaskModel(args, sent_encoder, vocab)
    for task in tasks:
        build_module(task, model, d_sent, vocab, embedder, args)
    if args.cuda >= 0:
        model = model.cuda()
    log.info(model)
    param_count = 0
    trainable_param_count = 0
    for name, param in model.named_parameters():
        param_count += np.prod(param.size())
        if param.requires_grad:
            trainable_param_count += np.prod(param.size())
    log.info("Total number of parameters: {}".format(param_count))
    log.info("Number of trainable parameters: {}".format(trainable_param_count))
    return model


def build_embeddings(args, vocab, pretrained_embs=None):
    ''' Build embeddings according to options in args '''
    d_emb, d_char = 0, args.d_char

    token_embedder = {}
    # Word embeddings
    if args.word_embs != 'none':
        if args.word_embs in ['glove', 'fastText'] and pretrained_embs is not None:
            log.info("\tUsing word embeddings from %s", args.word_embs_file)
            word_embs = pretrained_embs
            d_word = pretrained_embs.size()[-1]
        else:
            log.info("\tLearning word embeddings from scratch!")
            word_embs = None
            d_word = args.d_word

        embeddings = Embedding(vocab.get_vocab_size('tokens'), d_word,
                               weight=word_embs, trainable=False,
                               padding_index=vocab.get_token_index('@@PADDING@@'))
        token_embedder["words"] = embeddings
        d_emb += d_word
    else:
        log.info("\tNot using word embeddings!")

    # Handle cove
    if args.cove:
        sys.path.append(args.path_to_cove)
        try:
            from cove import MTLSTM as cove_lstm
            cove_emb = cove_lstm(n_vocab=vocab.get_vocab_size('tokens'),
                                 vectors=embeddings.weight.data)
            d_emb += 600
            log.info("\tUsing CoVe embeddings!")
        except ImportError:
            log.info("Failed to import CoVE!")
    else:
        cove_emb = None

    # Character embeddings
    if args.char_embs:
        log.info("\tUsing character embeddings!")
        char_embeddings = Embedding(vocab.get_vocab_size('chars'), d_char)
        filter_sizes = tuple([int(i) for i in args.char_filter_sizes.split(',')])
        char_encoder = CnnEncoder(d_char, num_filters=args.n_char_filters,
                                  ngram_filter_sizes=filter_sizes,
                                  output_dim=d_char)
        char_embedder = TokenCharactersEncoder(char_embeddings, char_encoder,
                                               dropout=args.dropout_embs)
        d_emb += d_char
        token_embedder["chars"] = char_embedder
    else:
        log.info("\tNot using character embeddings!")

    # Handle elmo
    if args.elmo:
        log.info("Loading ELMo from files:")
        log.info("ELMO_OPT_PATH = %s", ELMO_OPT_PATH)
        log.info("ELMO_WEIGHTS_PATH = %s", ELMO_WEIGHTS_PATH)
        if args.elmo_chars_only:
            log.info("\tUsing ELMo character CNN only!")
            #elmo_embedder = elmo_embedder._elmo._elmo_lstm._token_embedder
            elmo_embedder = ElmoCharacterEncoder(options_file=ELMO_OPT_PATH,
                                                 weight_file=ELMO_WEIGHTS_PATH,
                                                 requires_grad=False)
            d_emb += 512
        else:
            log.info("\tUsing full ELMo!")
            elmo_embedder = ElmoTokenEmbedder(options_file=ELMO_OPT_PATH,
                                              weight_file=ELMO_WEIGHTS_PATH,
                                              dropout=args.dropout)
            d_emb += 1024

        token_embedder["elmo"] = elmo_embedder

    embedder = BasicTextFieldEmbedder(token_embedder)
    assert d_emb, "You turned off all the embeddings, ya goof!"
    return d_emb, embedder, cove_emb


def build_module(task, model, d_sent, vocab, embedder, args):
    ''' Build task-specific components for a task and add them to model. '''
    task_params = get_task_specific_params(args, task.name)
<<<<<<< HEAD
=======
    # Store task-specific params in case we want to access later
    setattr(model, '%s_task_params' % task.name, task_params)
>>>>>>> 909b09dc

    if isinstance(task, SingleClassificationTask):
        module = build_single_sentence_module(task, d_sent, task_params)
        setattr(model, '%s_mdl' % task.name, module)
    elif isinstance(task, (PairClassificationTask, PairRegressionTask,
                           PairOrdinalRegressionTask)):
        module = build_pair_sentence_module(task, d_sent, model, vocab,
                                            task_params)
        setattr(model, '%s_mdl' % task.name, module)
    elif isinstance(task, LanguageModelingTask):
        hid2voc = build_lm(task, d_sent, args)
        setattr(model, '%s_hid2voc' % task.name, hid2voc)
    elif isinstance(task, TaggingTask):
        hid2tag = build_tagger(task, d_sent, task.num_tags)
        setattr(model, '%s_mdl' % task.name, hid2tag)
    elif isinstance(task, MTTask):
<<<<<<< HEAD
        decoder_params = Params({'input_dim': d_sent,
                                 'target_embedding_dim': 300,
                                 'max_decoding_steps': 200,
                                 'target_namespace': 'tokens',
                                 'attention': 'bilinear',
                                 'dropout': args.dropout,
                                 'scheduled_sampling_ratio': 0.0})
        decoder = Seq2SeqDecoder.from_params(vocab, decoder_params)
=======
        decoder = Seq2SeqDecoder.from_params(vocab,
                                             Params({'input_dim': d_sent,
                                                     'target_embedding_dim': 300,
                                                     'max_decoding_steps': 200,
                                                     'target_namespace': 'tokens',
                                                     'attention': 'bilinear',
                                                     'dropout': args.dropout,
                                                     'scheduled_sampling_ratio': 0.0}))
>>>>>>> 909b09dc
        setattr(model, '%s_decoder' % task.name, decoder)
    elif isinstance(task, SequenceGenerationTask):
        decoder, hid2voc = build_decoder(task, d_sent, vocab, embedder, args)
        setattr(model, '%s_decoder' % task.name, decoder)
        setattr(model, '%s_hid2voc' % task.name, hid2voc)

    elif isinstance(task, VAETask):
        decoder = Seq2SeqDecoder.from_params(vocab,
                                             Params({'input_dim': d_sent,
                                                     'target_embedding_dim': 300,
                                                     'max_decoding_steps': 200,
                                                     'target_namespace': 'tokens',
                                                     'attention': 'bilinear',
                                                     'dropout': args.dropout,
                                                     'scheduled_sampling_ratio': 0.0}))
        setattr(model, '%s_decoder' % task.name, decoder)

    elif isinstance(task, GroundedTask):
        task.img_encoder = CNNEncoder(model_name='resnet', path=task.path)
    elif isinstance(task, RankingTask):
        pooler, dnn_ResponseModel = build_reddit_module(task, d_sent, task_params)
        setattr(model, '%s_mdl' % task.name, pooler)
        setattr(model, '%s_Response_mdl' % task.name, dnn_ResponseModel)

        #print("NEED TO ADD DNN to RESPONSE INPUT -- TO DO: IMPLEMENT QUICKLY")
    else:
        raise ValueError("Module not found for %s" % task.name)


def get_task_specific_params(args, task):
    params = {}

    def get_task_attr(attr_name):
        return getattr(args, "%s_%s" % (task, attr_name)) if \
            hasattr(args, "%s_%s" % (task, attr_name)) else \
            getattr(args, attr_name)

    params['cls_type'] = get_task_attr("classifier")
    params['d_hid'] = get_task_attr("classifier_hid_dim")
    params['d_proj'] = get_task_attr("d_proj")
    params['shared_pair_attn'] = args.shared_pair_attn
    if args.shared_pair_attn:
        params['attn'] = args.pair_attn
        params['d_hid_attn'] = args.d_hid_attn
        params['dropout'] = args.classifier_dropout
    else:
        params['attn'] = get_task_attr("pair_attn")
        params['d_hid_attn'] = get_task_attr("d_hid_attn")
        params['dropout'] = get_task_attr("classifier_dropout")

    return Params(params)


def build_reddit_module(task, d_inp, params):
    ''' Build a single classifier '''
    pooler = Pooler.from_params(d_inp, params['d_proj'])
    dnn_ResponseModel = nn.Sequential(nn.Linear(params['d_proj'], params['d_proj']),
                                        nn.Tanh(), nn.Linear(params['d_proj'], params['d_proj']),
                                        )
    #classifier = Classifier.from_params(params['d_proj'], task.n_classes, params)
    return pooler, dnn_ResponseModel


def build_single_sentence_module(task, d_inp, params):
    ''' Build a single classifier '''
    pooler = Pooler.from_params(d_inp, params['d_proj'])
    classifier = Classifier.from_params(params['d_proj'], task.n_classes, params)
    return SingleClassifier(pooler, classifier)


def build_pair_sentence_module(task, d_inp, model, vocab, params):
    ''' Build a pair classifier, shared if necessary '''

    def build_pair_attn(d_in, use_attn, d_hid_attn):
        ''' Build the pair model '''
        if not use_attn:
            pair_attn = None
        else:
            d_inp_model = 2 * d_in
            modeling_layer = s2s_e.by_name('lstm').from_params(
                Params({'input_size': d_inp_model, 'hidden_size': d_hid_attn,
                        'num_layers': 1, 'bidirectional': True}))
            pair_attn = AttnPairEncoder(vocab, modeling_layer,
                                        dropout=params["dropout"])
        return pair_attn

    if params["attn"]:
        pooler = Pooler.from_params(params["d_hid_attn"], params["d_hid_attn"], project=False)
        d_out = params["d_hid_attn"] * 2
    else:
        pooler = Pooler.from_params(d_inp, params["d_proj"], project=True)
        d_out = params["d_proj"]

    if params["shared_pair_attn"]:
        if not hasattr(model, "pair_attn"):
            pair_attn = build_pair_attn(d_inp, params["attn"], params["d_hid_attn"])
            model.pair_attn = pair_attn
        else:
            pair_attn = model.pair_attn
    else:
        pair_attn = build_pair_attn(d_inp, params["attn"], params["d_hid_attn"])

    n_classes = task.n_classes if hasattr(task, 'n_classes') else 1
    classifier = Classifier.from_params(4 * d_out, n_classes, params)
    module = PairClassifier(pooler, classifier, pair_attn)
    return module


def build_lm(task, d_inp, args):
    ''' Build LM components (just map hidden states to vocab logits) '''
    hid2voc = nn.Linear(d_inp, args.max_word_v_size)
    return hid2voc

def build_tagger(task, d_inp, out_dim):
    ''' Build tagger components. '''
    hid2tag = nn.Linear(d_inp, out_dim)
    return hid2tag

def build_decoder(task, d_inp, vocab, embedder, args):
    ''' Build a task specific decoder '''
    rnn = s2s_e.by_name('lstm').from_params(
        Params({'input_size': embedder.get_output_dim(),
                'hidden_size': args.d_hid_dec,
                'num_layers': args.n_layers_dec, 'bidirectional': False}))
    decoder = SentenceEncoder(vocab, embedder, 0, rnn)
    hid2voc = nn.Linear(args.d_hid_dec, args.max_word_v_size)
    return decoder, hid2voc


class MultiTaskModel(nn.Module):
    '''
    Giant model with task-specific components and a shared word and sentence encoder.
    '''

    def __init__(self, args, sent_encoder, vocab):
        ''' Args: sentence encoder '''
        super(MultiTaskModel, self).__init__()
        self.sent_encoder = sent_encoder
        self.combine_method = args.sent_combine_method
        self.vocab = vocab
        self.utilization = Average() if args.track_batch_utilization else None
        self.elmo = args.elmo and not args.elmo_chars_only

    def forward(self, task, batch, predict=False):
        '''
        Pass inputs to correct forward pass

        Args:
            - task
            - batch

        Returns:
            - out: dictionary containing task outputs and loss if label was in batch
        '''
        if 'input1' in batch and self.utilization is not None:
            self.utilization(get_batch_utilization(batch['input1']))
        if isinstance(task, SingleClassificationTask):
            out = self._single_sentence_forward(batch, task, predict)
        elif isinstance(task, (PairClassificationTask, PairRegressionTask,
                               PairOrdinalRegressionTask)):
            out = self._pair_sentence_forward(batch, task, predict)
        elif isinstance(task, LanguageModelingTask):
            out = self._lm_forward(batch, task, predict)
        elif isinstance(task, VAETask):
            out = self._vae_forward(batch, task)
        elif isinstance(task, TaggingTask):
            out = self._tagger_forward(batch, task)
        elif isinstance(task, SequenceGenerationTask):
            out = self._seq_gen_forward(batch, task, predict)
        elif isinstance(task, GroundedTask):
            out = self._grounded_classification_forward(batch, task, predict)
        elif isinstance(task, RankingTask):
            out = self._ranking_forward(batch, task, predict)
        else:
            raise ValueError("Task-specific components not found!")
        return out

    def _single_sentence_forward(self, batch, task, predict):
        out = {}

        # embed the sentence
        sent_embs, sent_mask = self.sent_encoder(batch['input1'])
        # pass to a task specific classifier
        classifier = getattr(self, "%s_mdl" % task.name)
        logits = classifier(sent_embs, sent_mask)
        out['logits'] = logits
        out['n_exs'] = get_batch_size(batch)

        if 'labels' in batch: # means we should compute loss
            labels = batch['labels'].squeeze(-1)
            out['loss'] = F.cross_entropy(logits, labels)
            if isinstance(task, CoLATask):
                task.scorer2(logits, labels)
                labels_np = labels.data.cpu().numpy()
                _, preds = logits.max(dim=1)
                task.scorer1(labels_np, preds.data.cpu().numpy())
            else:
                task.scorer1(logits, labels)
                if task.scorer2 is not None:
                    task.scorer2(logits, labels)

        if predict:
            if isinstance(task, RegressionTask):
                if logits.ndimension() > 1:
                    assert logits.ndimension() == 2 and logits[-1] == 1, \
                            "Invalid regression prediction dimensions!"
                    logits = logits.squeeze(-1)
                out['preds'] = logits
            else:
                _, out['preds'] = logits.max(dim=1)
        return out


    def _pair_sentence_forward(self, batch, task, predict):
        out = {}

        # embed the sentence
        sent1, mask1 = self.sent_encoder(batch['input1'])
        sent2, mask2 = self.sent_encoder(batch['input2'])
        classifier = getattr(self, "%s_mdl" % task.name)
        logits = classifier(sent1, sent2, mask1, mask2)
        out['logits'] = logits
        out['n_exs'] = get_batch_size(batch)

        if 'labels' in batch:
            labels = batch['labels']
            labels = labels.squeeze(-1) if len(labels.size()) > 1 else labels
            if isinstance(task, JOCITask):
                logits = logits.squeeze(-1) if len(logits.size()) > 1 else logits
                out['loss'] = F.mse_loss(logits, labels)
                logits_np = logits.data.cpu().numpy()
                labels_np = labels.data.cpu().numpy()
                task.scorer1(mean_squared_error(logits_np, labels_np))
                task.scorer2(logits_np, labels_np)
            elif isinstance(task, STSBTask):
                logits = logits.squeeze(-1) if len(logits.size()) > 1 else logits
                out['loss'] = F.mse_loss(logits, labels)
                logits_np = logits.data.cpu().numpy()
                labels_np = labels.data.cpu().numpy()
                task.scorer1(logits_np, labels_np)
                task.scorer2(logits_np, labels_np)
            else:
                out['loss'] = F.cross_entropy(logits, labels)
                task.scorer1(logits, labels)
                if task.scorer2 is not None:
                    task.scorer2(logits, labels)

        if predict:
            if isinstance(task, RegressionTask):
                if logits.ndimension() > 1:
                    assert logits.ndimension() == 2 and logits[-1] == 1, \
                            "Invalid regression prediction dimensions!"
                    logits = logits.squeeze(-1)
                out['preds'] = logits
            else:
                _, out['preds'] = logits.max(dim=1)
        return out

    def _ranking_forward(self, batch, task, predict):
        ''' For caption and image ranking. This implementation is intended for Reddit'''
        out = {}
        # feed forwarding inputs through sentence encoders
        sent1, mask1 = self.sent_encoder(batch['input1'])
        sent2, mask2 = self.sent_encoder(batch['input2'])
        sent_pooler = getattr(self, "%s_mdl" % task.name) # pooler for both Input and Response
        sent_dnn = getattr(self, "%s_Response_mdl" % task.name) # dnn for Response
        sent1_rep = sent_pooler(sent1, mask1)
        sent2_rep_pool = sent_pooler(sent2, mask2)
        sent2_rep = sent_dnn(sent2_rep_pool)
        #import ipdb as pdb; pdb.set_trace()
        if 1:
            #total_loss, batch_acc = BCE_implementation(sent1_rep, sent1_rep)
            #out['loss'] = total_loss
            #task.scorer1(batch_acc)
            sent1_rep = F.normalize(sent1_rep, 2, 1)
            sent2_rep = F.normalize(sent2_rep, 2, 1)
            cos_simi = torch.mm(sent1_rep, torch.transpose(sent2_rep, 0,1))
            labels = torch.eye(len(cos_simi))

            scale = 1/(len(cos_simi) - 1)
            weights = scale * torch.ones(cos_simi.shape) - (scale-1) * torch.eye(len(cos_simi))

            #scale = (len(cos_simi) - 1)
            #weights = torch.ones(cos_simi.shape) + (scale-1) * torch.eye(len(cos_simi))
            weights = weights.view(-1).cuda()
            #import ipdb as pdb; pdb.set_trace()


            cos_simi = cos_simi.view(-1)
            labels = labels.view(-1).cuda()
            pred = F.sigmoid(cos_simi).round()

            #cos_simi = torch.diagonal(cos_simi)
            #labels = torch.ones(cos_simi.shape).cuda()
            #import ipdb as pdb; pdb.set_trace()

            total_loss = torch.nn.BCEWithLogitsLoss(weight=weights)(cos_simi, labels)
            #total_loss = torch.nn.BCEWithLogitsLoss()(cos_simi, labels)
            out['loss'] = total_loss
            total_correct = torch.sum(pred == labels)
            batch_acc = total_correct.item()/len(labels)
            out["n_exs"] = len(labels)
            task.scorer1(batch_acc)
            #import ipdb as pdb; pdb.set_trace()
        return out


    def _vae_forward(self, batch, task):
        ''' For translation, denoising, maybe language modeling? '''
        out = {}
        sent, sent_mask = self.sent_encoder(batch['inputs'])
        out['n_exs'] = get_batch_size(batch)

        if isinstance(task, VAETask):
            decoder = getattr(self, "%s_decoder" % task.name)
            out = decoder.forward(sent, sent_mask, batch['targs'])
            task.scorer1(math.exp(out['loss'].item()))
            return out
        if 'targs' in batch:
            pass

        if predict:
            pass

        return out

    def _seq_gen_forward(self, batch, task, predict):
        ''' For variational autoencoder '''
        out = {}
        sent, sent_mask = self.sent_encoder(batch['inputs'])
        out['n_exs'] = get_batch_size(batch)

        if isinstance(task, MTTask):
            decoder = getattr(self, "%s_decoder" % task.name)
            out.update(decoder.forward(sent, sent_mask, batch['targs']))
            task.scorer1(math.exp(out['loss'].item()))
            return out

        if 'targs' in batch:
            pass

        if predict:
            pass

        return out

    def _tagger_forward(self, batch, task):
        ''' For language modeling? '''
        out = {}
        b_size, seq_len, _ = batch['inputs']['elmo'].size()
        seq_len -= 2
        sent_encoder = self.sent_encoder

        out['n_exs'] = get_batch_size(batch)
        if not isinstance(sent_encoder, BiLMEncoder):
            sent, mask = sent_encoder(batch['inputs'])
            sent = sent.masked_fill(1 - mask.byte(), 0)  # avoid NaNs
            sent = sent[:,1:-1,:]
            hid2tag = getattr(self, "%s_mdl" % task.name)
            logits = hid2tag(sent)
            logits = logits.view(b_size * seq_len, -1)
            out['logits'] = logits
            targs = batch['targs']['words'][:,:seq_len].contiguous().view(-1)


        pad_idx = self.vocab.get_token_index(self.vocab._padding_token)
        out['loss'] = F.cross_entropy(logits, targs, ignore_index=pad_idx)
        task.scorer1(out['loss'].item())
        return out

    def _lm_forward(self, batch, task, predict):
        ''' For language modeling? '''
        out = {}
        b_size, seq_len = batch['targs']['words'].size()
        sent_encoder = self.sent_encoder
        out['n_exs'] = b_size #get_batch_size(batch['input'])

        if not isinstance(sent_encoder, BiLMEncoder):
            sent, mask = sent_encoder(batch['input'])
            sent = sent.masked_fill(1 - mask.byte(), 0)  # avoid NaNs
            hid2voc = getattr(self, "%s_hid2voc" % task.name)
            logits = hid2voc(sent).view(b_size * seq_len, -1)
            out['logits'] = logits
            targs = batch['targs']['words'].view(-1)
        else:
            sent, mask = sent_encoder(batch['input'], batch['input_bwd'])
            sent = sent.masked_fill(1 - mask.byte(), 0)  # avoid NaNs
            split = int(self.sent_encoder.output_dim / 2)
            fwd, bwd = sent[:, :, :split], sent[:, :, split:]
            hid2voc = getattr(self, "%s_hid2voc" % task.name)
            logits_fwd = hid2voc(fwd).view(b_size * seq_len, -1)
            logits_bwd = hid2voc(bwd).view(b_size * seq_len, -1)
            logits = torch.cat([logits_fwd, logits_bwd], dim=0)
            out['logits'] = logits
            trg_fwd = batch['targs']['words'].view(-1)
            trg_bwd = batch['targs_b']['words'].view(-1)
            targs = torch.cat([trg_fwd, trg_bwd])

        pad_idx = self.vocab.get_token_index(self.vocab._padding_token)
        out['loss'] = F.cross_entropy(logits, targs, ignore_index=pad_idx)
        task.scorer1(out['loss'].item())
        if predict:
            pass

        return out

    def _grounded_classification_forward(self, batch, task, predict):
        out = {}
        # embed the sentence, embed the image, map and classify
        sent_emb, sent_mask = self.sent_encoder(batch['input1'])
        batch_size = get_batch_size_from_field(batch['input1'])
        out['n_exs'] = batch_size

        ids = batch['ids'].cpu().squeeze(-1).data.numpy().tolist()
        labels = batch['labels'].cpu().squeeze(-1)
        labels = [int(item) for item in labels.data.numpy()]

        cos = task.metric_fn
        flags = Variable(torch.ones(batch_size))

        img_idx, preds, img_seq,sent_seq = 0, [], [], []
        for sent in sent_emb.split(1):
            seq_len = sent.size()[1]
            sent = task.pooler(sent.view(seq_len, -1))
            sent = torch.div(torch.sum(sent, dim=0), seq_len).cuda().reshape((1, -1))
            img_feat = torch.tensor(task.img_encoder.forward(int(ids[img_idx])), dtype=torch.float32).cuda()
            img_seq.append(img_feat); sent_seq.append(sent); img_idx += 1
            sim = cos(sent, img_feat).cuda()
            preds.append(sim.cpu().data.numpy()[0])

        img_emb = torch.stack(img_seq, dim=0); sent_emb = torch.stack(sent_seq, dim=0)
        metric = np.mean(preds)
        task.scorer1.__call__(metric)
        out['logits'] = torch.tensor(preds, dtype=torch.float32).reshape(1, -1)

        cos = task.loss_fn; flags = Variable(torch.ones(batch_size))
        out['loss'] = cos(
            torch.tensor(
                sent_emb.reshape(batch_size, -1), dtype=torch.float), torch.tensor(
                img_emb, dtype=torch.float).reshape(batch_size, -1), flags)

        if predict:
            out['preds'] = preds

        return out

    def get_elmo_mixing_weights(self, mix_id=0):
        ''' Get elmo mixing weights from text_field_embedder,
        since elmo should be in the same place every time.

        args:
            - text_field_embedder
            - mix_id: if we learned multiple mixing weights, which one we want
                to extract, usually 0

        returns:
            - params Dict[str:float]: dictionary maybe layers to scalar params
        '''
        if self.elmo:
            params = get_elmo_mixing_weights(self.sent_encoder._text_field_embedder, mix_id)
        else:
            params = {}
        return params<|MERGE_RESOLUTION|>--- conflicted
+++ resolved
@@ -216,11 +216,8 @@
 def build_module(task, model, d_sent, vocab, embedder, args):
     ''' Build task-specific components for a task and add them to model. '''
     task_params = get_task_specific_params(args, task.name)
-<<<<<<< HEAD
-=======
     # Store task-specific params in case we want to access later
     setattr(model, '%s_task_params' % task.name, task_params)
->>>>>>> 909b09dc
 
     if isinstance(task, SingleClassificationTask):
         module = build_single_sentence_module(task, d_sent, task_params)
@@ -237,7 +234,6 @@
         hid2tag = build_tagger(task, d_sent, task.num_tags)
         setattr(model, '%s_mdl' % task.name, hid2tag)
     elif isinstance(task, MTTask):
-<<<<<<< HEAD
         decoder_params = Params({'input_dim': d_sent,
                                  'target_embedding_dim': 300,
                                  'max_decoding_steps': 200,
@@ -246,16 +242,6 @@
                                  'dropout': args.dropout,
                                  'scheduled_sampling_ratio': 0.0})
         decoder = Seq2SeqDecoder.from_params(vocab, decoder_params)
-=======
-        decoder = Seq2SeqDecoder.from_params(vocab,
-                                             Params({'input_dim': d_sent,
-                                                     'target_embedding_dim': 300,
-                                                     'max_decoding_steps': 200,
-                                                     'target_namespace': 'tokens',
-                                                     'attention': 'bilinear',
-                                                     'dropout': args.dropout,
-                                                     'scheduled_sampling_ratio': 0.0}))
->>>>>>> 909b09dc
         setattr(model, '%s_decoder' % task.name, decoder)
     elif isinstance(task, SequenceGenerationTask):
         decoder, hid2voc = build_decoder(task, d_sent, vocab, embedder, args)
