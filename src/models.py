'''Core model and functions for building it.

If you are adding a new task, you should [...]'''
import sys
import logging as log

import torch
import torch.nn as nn
import torch.nn.functional as F
from scipy.stats import pearsonr, spearmanr
from sklearn.metrics import matthews_corrcoef, mean_squared_error

from allennlp.common import Params
from allennlp.modules import Seq2SeqEncoder, SimilarityFunction, TimeDistributed
from allennlp.nn import util
from allennlp.modules.text_field_embedders import BasicTextFieldEmbedder
from allennlp.modules.token_embedders import Embedding, TokenCharactersEncoder, \
    ElmoTokenEmbedder
from allennlp.modules.similarity_functions import DotProductSimilarity
from allennlp.modules.seq2vec_encoders import CnnEncoder
from allennlp.modules.seq2seq_encoders import Seq2SeqEncoder as s2s_e
from allennlp.modules.seq2seq_encoders import StackedSelfAttentionEncoder

from tasks import STSBTask, CoLATask, SSTTask, \
    PairClassificationTask, SingleClassificationTask, \
    PairRegressionTask, RankingTask, \
    SequenceGenerationTask, LanguageModelingTask, \
    PairOrdinalRegressionTask, JOCITask
from modules import SentenceEncoder, BoWSentEncoder, \
    AttnPairEncoder, SimplePairEncoder, MaskedStackedSelfAttentionEncoder, \
    BiLMEncoder, ElmoCharacterEncoder, Classifier, Pooler, \
    SingleClassifier, PairClassifier

# Elmo stuff
ELMO_OPT_PATH = "https://s3-us-west-2.amazonaws.com/allennlp/models/elmo/2x4096_512_2048cnn_2xhighway/elmo_2x4096_512_2048cnn_2xhighway_options.json"  # pylint: disable=line-too-long
ELMO_WEIGHTS_PATH = "https://s3-us-west-2.amazonaws.com/allennlp/models/elmo/2x4096_512_2048cnn_2xhighway/elmo_2x4096_512_2048cnn_2xhighway_weights.hdf5"  # pylint: disable=line-too-long


def build_model(args, vocab, pretrained_embs, tasks):
    '''Build model according to args '''

    # Build embeddings.
    d_emb, embedder, cove_emb = build_embeddings(args, vocab, pretrained_embs)
    d_sent = args.d_hid

    # Build single sentence encoder: the main component of interest
    # Need special handling for language modeling
    if sum([isinstance(task, LanguageModelingTask) for task in tasks]):
        if args.bidirectional:
            if args.sent_enc == 'rnn':
                fwd = s2s_e.by_name('lstm').from_params(
                    Params({'input_size': d_emb, 'hidden_size': args.d_hid,
                            'num_layers': args.n_layers_enc, 'bidirectional': False}))
                bwd = s2s_e.by_name('lstm').from_params(
                    Params({'input_size': d_emb, 'hidden_size': args.d_hid,
                            'num_layers': args.n_layers_enc, 'bidirectional': False}))
            elif args.sent_enc == 'transformer':
                fwd = MaskedStackedSelfAttentionEncoder(input_dim=d_emb,
                                                        hidden_dim=args.d_hid,
                                                        projection_dim=args.d_tproj,
                                                        feedforward_hidden_dim=args.d_ff,
                                                        num_layers=args.n_layers_enc,
                                                        num_attention_heads=args.n_heads)
                bwd = MaskedStackedSelfAttentionEncoder(input_dim=d_emb,
                                                        hidden_dim=args.d_hid,
                                                        projection_dim=args.d_tproj,
                                                        feedforward_hidden_dim=args.d_ff,
                                                        num_layers=args.n_layers_enc,
                                                        num_attention_heads=args.n_heads)
            sent_encoder = BiLMEncoder(vocab, embedder, args.n_layers_highway,
                                       fwd, bwd, dropout=args.dropout,
                                       skip_embs=args.skip_embs,
                                       cove_layer=cove_emb)
        else:  # not bidirectional
            if args.sent_enc == 'rnn':
                fwd = s2s_e.by_name('lstm').from_params(
                    Params({'input_size': d_emb, 'hidden_size': args.d_hid,
                            'num_layers': args.n_layers_enc, 'bidirectional': False}))
            elif args.sent_enc == 'transformer':
                fwd = MaskedStackedSelfAttentionEncoder(input_dim=d_emb,
                                                        hidden_dim=args.d_hid,
                                                        projection_dim=args.d_tproj,
                                                        feedforward_hidden_dim=args.d_ff,
                                                        num_layers=args.n_layers_enc,
                                                        num_attention_heads=args.n_heads)
            sent_encoder = SentenceEncoder(vocab, embedder, args.n_layers_highway,
                                           fwd, skip_embs=args.skip_embs,
                                           dropout=args.dropout, cove_layer=cove_emb)
    elif args.sent_enc == 'bow':
        sent_encoder = BoWSentEncoder(vocab, embedder)
        d_sent = d_emb
    elif args.sent_enc == 'rnn':
        sent_rnn = s2s_e.by_name('lstm').from_params(
            Params({'input_size': d_emb, 'hidden_size': args.d_hid,
                    'num_layers': args.n_layers_enc,
                    'bidirectional': args.bidirectional}))
        sent_encoder = SentenceEncoder(vocab, embedder, args.n_layers_highway,
                                       sent_rnn, skip_embs=args.skip_embs,
                                       dropout=args.dropout, cove_layer=cove_emb)
        d_sent = (1 + args.bidirectional) * args.d_hid
    elif args.sent_enc == 'transformer':
        transformer = StackedSelfAttentionEncoder(input_dim=d_emb,
                                                  hidden_dim=args.d_hid,
                                                  projection_dim=args.d_tproj,
                                                  feedforward_hidden_dim=args.d_ff,
                                                  num_layers=args.n_layers_enc,
                                                  num_attention_heads=args.n_heads)
        sent_encoder = SentenceEncoder(vocab, embedder, args.n_layers_highway,
                                       transformer, dropout=args.dropout,
                                       skip_embs=args.skip_embs, cove_layer=cove_emb)
    d_sent += args.skip_embs * d_emb

    # Build model and classifiers
    model = MultiTaskModel(args, sent_encoder, vocab)
    build_modules(tasks, model, d_sent, vocab, embedder, args)
    if args.cuda >= 0:
        model = model.cuda()
    log.info(model)
    return model


def build_embeddings(args, vocab, pretrained_embs=None):
    ''' Build embeddings according to options in args '''
    d_emb, d_char = 0, args.d_char

    token_embedder = {}
    # Word embeddings
    if args.word_embs != 'none':
        if args.word_embs in ['glove', 'fastText'] and pretrained_embs is not None:
            log.info("\tUsing word embeddings from %s", args.word_embs_file)
            word_embs = pretrained_embs
            d_word = pretrained_embs.size()[-1]
        else:
            log.info("\tLearning word embeddings from scratch!")
            word_embs = None
            d_word = args.d_word

        embeddings = Embedding(vocab.get_vocab_size('tokens'), d_word,
                               weight=word_embs, trainable=False,
                               padding_index=vocab.get_token_index('@@PADDING@@'))
        token_embedder["words"] = embeddings
        d_emb += d_word
    else:
        log.info("\tNot using word embeddings!")

    # Handle cove
    if args.cove:
        sys.path.append(args.path_to_cove)
        try:
            from cove import MTLSTM as cove_lstm
            cove_emb = cove_lstm(n_vocab=vocab.get_vocab_size('tokens'),
                                 vectors=embeddings.weight.data)
            d_emb += 600
            log.info("\tUsing CoVe embeddings!")
        except ImportError:
            log.info("Failed to import CoVE!")
    else:
        cove_emb = None

    # Character embeddings
    if args.char_embs:
        log.info("\tUsing character embeddings!")
        char_embeddings = Embedding(vocab.get_vocab_size('chars'), d_char)
        filter_sizes = tuple([int(i) for i in args.char_filter_sizes.split(',')])
        char_encoder = CnnEncoder(d_char, num_filters=args.n_char_filters,
                                  ngram_filter_sizes=filter_sizes,
                                  output_dim=d_char)
        char_embedder = TokenCharactersEncoder(char_embeddings, char_encoder,
                                               dropout=args.dropout_embs)
        d_emb += d_char
        token_embedder["chars"] = char_embedder
    else:
        log.info("\tNot using character embeddings!")

    # Handle elmo
    if args.elmo:
        if args.elmo_chars_only:
            log.info("\tUsing ELMo character CNN only!")
            #elmo_embedder = elmo_embedder._elmo._elmo_lstm._token_embedder
            elmo_embedder = ElmoCharacterEncoder(options_file=ELMO_OPT_PATH,
                                                 weight_file=ELMO_WEIGHTS_PATH,
                                                 requires_grad=False)
            d_emb += 512
        else:
            log.info("\tUsing full ELMo!")
            elmo_embedder = ElmoTokenEmbedder(options_file=ELMO_OPT_PATH,
                                              weight_file=ELMO_WEIGHTS_PATH,
                                              dropout=args.dropout)
            d_emb += 1024

        token_embedder["elmo"] = elmo_embedder

    embedder = BasicTextFieldEmbedder(token_embedder)
    assert d_emb, "You turned off all the embeddings, ya goof!"
    return d_emb, embedder, cove_emb


def build_modules(tasks, model, d_sent, vocab, embedder, args):
    ''' Build task-specific components for each task and add them to model '''
    for task in tasks:
        if isinstance(task, SingleClassificationTask):
            module = build_single_sentence_module(task, d_sent, args)
            setattr(model, '%s_mdl' % task.name, module)
        elif isinstance(task, (PairClassificationTask, PairRegressionTask,
                               PairOrdinalRegressionTask)):
            module = build_pair_sentence_module(task, d_sent, model, vocab, args)
            setattr(model, '%s_mdl' % task.name, module)
<<<<<<< HEAD
=======
        elif isinstance(task, PairRegressionTask):
            module = build_pair_regressor(task, d_sent, model, vocab, args)
            setattr(model, '%s_mdl' % task.name, module)
        elif isinstance(task, PairOrdinalRegressionTask):
            regressor = build_pair_regressor(task, d_sent, model, vocab, args)
            setattr(model, '%s_mdl' % task.name, regressor)
>>>>>>> c0e5a0b8
        elif isinstance(task, LanguageModelingTask):
            hid2voc = build_lm(task, d_sent, args)
            setattr(model, '%s_hid2voc' % task.name, hid2voc)
        elif isinstance(task, SequenceGenerationTask):
            decoder, hid2voc = build_decoder(task, d_sent, vocab, embedder, args)
            setattr(model, '%s_decoder' % task.name, decoder)
            setattr(model, '%s_hid2voc' % task.name, hid2voc)
        elif isinstance(task, RankingTask):
            pass
        else:
            raise ValueError("Module not found for %s" % task.name)
    return


<<<<<<< HEAD
def build_single_sentence_module(task, d_inp, args):
    ''' Build a single classifier '''
    pooler = Pooler.from_params(d_inp, args)
    classifier = Classifier.from_params(args.d_proj, task.n_classes, args)
    return SingleClassifier(pooler, classifier)
=======
def build_classifier(task, d_inp, args):
    ''' Build a task specific classifier '''
    cls_type, dropout, d_hid = \
        args.classifier, args.classifier_dropout, args.classifier_hid_dim
    if cls_type == 'log_reg':
        classifier = nn.Linear(d_inp, task.n_classes)
    elif cls_type == 'mlp':
        classifier = nn.Sequential(nn.Dropout(p=dropout), nn.Linear(d_inp, d_hid),
                                   nn.Tanh(), nn.LayerNorm(d_hid), nn.Dropout(p=dropout),
                                   nn.Linear(d_hid, task.n_classes))
    elif cls_type == 'fancy_mlp':  # what they did in InferSent
        classifier = nn.Sequential(nn.Dropout(p=dropout), nn.Linear(d_inp, d_hid),
                                   nn.Tanh(), nn.LayerNorm(d_hid), nn.Dropout(p=dropout),
                                   nn.Linear(d_hid, d_hid), nn.Tanh(), nn.LayerNorm(d_hid),
                                   nn.Dropout(p=dropout), nn.Linear(d_hid, task.n_classes))
    else:
        raise ValueError("Classifier type not found!")

    return classifier
>>>>>>> c0e5a0b8

def build_pair_encoder(d_inp, vocab, args):
    if args.pair_enc == 'simple':
        pair_encoder = SimplePairEncoder(vocab, args.sent_combine_method)
        d_inp_classifier = 4 * d_inp
    elif args.pair_enc == 'attn':
        d_inp_model = 2 * d_inp
        d_hid_model = d_inp  # make it as large as the original sentence emb
        modeling_layer = s2s_e.by_name('lstm').from_params(
            Params({'input_size': d_inp_model, 'hidden_size': d_hid_model,
                    'num_layers': 1, 'bidirectional': True}))
        pair_encoder = AttnPairEncoder(vocab, DotProductSimilarity(),
                                       args.sent_combine_method,
                                       modeling_layer, dropout=args.dropout)
        d_inp_classifier = 4 * d_hid_model
    else:
        raise ValueError("Pair classifier type not found!")
    return pair_encoder, d_inp_classifier

def build_pair_sentence_module(task, d_inp, model, vocab, args):
    ''' Build a pair classifier, shared if necessary '''

<<<<<<< HEAD
    def build_pair_encoder(d_in):
        ''' Build the pair model '''
        if args.pair_enc == 'simple':
            pair_encoder = SimplePairEncoder(vocab)
            d_out = 4 * d_in
        elif args.pair_enc == 'attn':
            d_inp_model = 2 * d_in
            d_hid_model = d_inp  # make it as large as the original sentence emb
            modeling_layer = s2s_e.by_name('lstm').from_params(
                Params({'input_size': d_inp_model, 'hidden_size': d_hid_model,
                        'num_layers': 1, 'bidirectional': True}))
            pair_encoder = AttnPairEncoder(vocab, DotProductSimilarity(),
                                           args.sent_combine_method,
                                           modeling_layer, dropout=args.dropout)
            d_out = 4 * d_hid_model
        else:
            raise ValueError("Pair classifier type not found!")
        return pair_encoder, d_out

    d_proj = args.d_proj
    pooler = Pooler.from_params(d_inp, args)
    if args.shared_pair_enc:
        if not hasattr(model, "pair_encoder"):
            pair_encoder, d_inp_classifier = build_pair_encoder(d_proj)
=======
    if args.shared_pair_enc:
        if not hasattr(model, "pair_encoder"):
            pair_encoder, d_inp_classifier = build_pair_encoder(d_inp, vocab, args)
>>>>>>> c0e5a0b8
            model.pair_encoder = pair_encoder
        else:
            pair_encoder = model.pair_encoder
            d_inp_classifier = 4 * d_proj if args.pair_enc == 'simple' else 4 * d_proj # not right
    else:
<<<<<<< HEAD
        pair_encoder, d_inp_classifier = build_pair_encoder(d_proj)

    n_classes = task.n_classes if hasattr(task, 'n_classes') else 1
    classifier = Classifier.from_params(d_inp_classifier, n_classes, args)
    module = PairClassifier(pooler, pair_encoder, classifier)
=======
        pair_encoder, d_inp_classifier = build_pair_encoder(d_inp, vocab, args)
        classifier = build_classifier(task, d_inp_classifier, args)
        module = nn.Sequential(pair_encoder, classifier)
>>>>>>> c0e5a0b8
    return module


def build_pair_regressor(task, d_inp, model, vocab, args):
    ''' Build a task specific regressor '''

    if args.shared_pair_enc:
        if not hasattr(model, "pair_encoder"):
            pair_encoder, d_inp_classifier = build_pair_encoder(d_inp, vocab, args)
            model.pair_encoder = pair_encoder
        else:
            d_inp_classifier = 4 * d_inp if args.pair_enc == 'simple' else 4 * d_inp
        module = build_classifier(task, d_inp_classifier, args)
    else:
        pair_encoder, d_inp_classifier = build_pair_encoder(d_inp, vocab, args)
        classifier = build_classifier(task, d_inp_classifier, args)
        module = nn.Sequential(pair_encoder, classifier)
    return module


def build_lm(task, d_inp, args):
    ''' Build LM components (just map hidden states to vocab logits) '''
    hid2voc = nn.Linear(d_inp, args.max_word_v_size)
    return hid2voc


def build_decoder(task, d_inp, vocab, embedder, args):
    ''' Build a task specific decoder '''
    rnn = s2s_e.by_name('lstm').from_params(
        Params({'input_size': embedder.get_output_dim(),
                'hidden_size': args.d_hid_dec,
                'num_layers': args.n_layers_dec, 'bidirectional': False}))
    decoder = SentenceEncoder(vocab, embedder, 0, rnn)
    hid2voc = nn.Linear(args.d_hid_dec, args.max_word_v_size)
    return decoder, hid2voc


class MultiTaskModel(nn.Module):
    '''
    Giant model with task-specific components and a shared word and sentence encoder.
    '''

    def __init__(self, args, sent_encoder, vocab):
        ''' Args: sentence encoder '''
        super(MultiTaskModel, self).__init__()
        self.sent_encoder = sent_encoder
        self.combine_method = args.sent_combine_method
        self.vocab = vocab

    def forward(self, task, batch):
        '''
        Pass inputs to correct forward pass

        Args:
            - task
            - batch

        Returns:
            - out: dictionary containing task outputs and loss if label was in batch
        '''
        if isinstance(task, SingleClassificationTask):
            out = self._single_sentence_forward(batch, task)
        elif isinstance(task, (PairClassificationTask, PairRegressionTask,
                               PairOrdinalRegressionTask)):
            out = self._pair_sentence_forward(batch, task)
        elif isinstance(task, LanguageModelingTask):
            out = self._lm_forward(batch, task)
        elif isinstance(task, SequenceGenerationTask):
            out = self._seq_gen_forward(batch, task)
        elif isinstance(task, RankingTask):
            out = self._ranking_forward(batch, task)

        else:
            raise ValueError("Task-specific components not found!")
        return out

    def _single_sentence_forward(self, batch, task):
        out = {}

        # embed the sentence
        sent_embs, sent_mask = self.sent_encoder(batch['input1'])

        # pass to a task specific classifier
        classifier = getattr(self, "%s_mdl" % task.name)
        logits = classifier(sent_embs, sent_mask)

        if 'labels' in batch:
            labels = batch['labels'].squeeze(-1)
            out['loss'] = F.cross_entropy(logits, labels)
            if isinstance(task, CoLATask):
                task.scorer2(logits, labels)
                labels = labels.data.cpu().numpy()
                _, preds = logits.max(dim=1)
                task.scorer1(matthews_corrcoef(labels, preds.data.cpu().numpy()))
            else:
                task.scorer1(logits, labels)
                if task.scorer2 is not None:
                    task.scorer2(logits, labels)
        out['logits'] = logits
        return out

    def _pair_sentence_forward(self, batch, task):
        out = {}

        # embed the sentence
        sent1, mask1 = self.sent_encoder(batch['input1'])
        sent2, mask2 = self.sent_encoder(batch['input2'])
        classifier = getattr(self, "%s_mdl" % task.name)
        logits = classifier(sent1, sent2, mask1, mask2)
        out['logits'] = logits

        if 'labels' in batch:
            labels = batch['labels'].squeeze(-1)
<<<<<<< HEAD
            if isinstance(task, JOCITask):
                out['loss'] = F.mse_loss(logits, labels)
                task.scorer1(mean_squared_error(logits, labels))
                task.scorer2(spearmanr(logits, labels)[0])
            elif isinstance(task, STSBTask):
                logits = logits.squeeze(-1)
                out['loss'] = F.mse_loss(logits, labels)
                logits = logits.data.cpu().numpy()
                labels = labels.data.cpu().numpy()
                task.scorer1(pearsonr(logits, labels)[0])
                task.scorer2(spearmanr(logits, labels)[0])
            else:
                out['loss'] = F.cross_entropy(logits, labels)
                task.scorer1(logits, labels)
                if task.scorer2 is not None:
                    task.scorer2(logits, labels)
=======
            task.scorer1(logits, labels)
            if task.scorer2 is not None:
                task.scorer2(logits, labels)
            out['loss'] = F.cross_entropy(logits, labels)
        out['logits'] = logits
        return out

    def _pair_regression_forward(self, batch, task):
        out = {}

        # embed the sentence
        s1, s1_mask = self.sent_encoder(batch['input1'])
        s2, s2_mask = self.sent_encoder(batch['input2'])
        if hasattr(self, "pair_encoder"):
            pair_emb = self.pair_encoder(s1, s2, s1_mask, s2_mask)
            classifier = getattr(self, "%s_mdl" % task.name)
            scores = classifier(pair_emb)
        else:
            classifier = getattr(self, "%s_mdl" % task.name)
            scores = classifier(s1, s2, s1_mask, s2_mask)

        out['logits'] = scores  # maybe change the name here?
        if 'labels' in batch:
            labels = batch['labels']
            out['loss'] = F.mse_loss(scores, labels)
            if isinstance(task, STSBTask):
                scores = scores.squeeze(-1).data.cpu().numpy()
                labels = labels.squeeze(-1).data.cpu().numpy()
                task.scorer1(pearsonr(scores, labels)[0])
                task.scorer2(spearmanr(scores, labels)[0])
            elif isinstance(task, JOCITask):
                scores = scores.squeeze(-1).data.cpu().numpy()
                labels = labels.squeeze(-1).data.cpu().numpy()
                task.scorer1(mean_squared_error(scores, labels))
                task.scorer2(spearmanr(scores, labels)[0])
>>>>>>> c0e5a0b8
        return out

    def _seq_gen_forward(self, batch, task):
        ''' For translation, denoising, maybe language modeling? '''
        out = {}
        b_size, seq_len = batch['inputs']['words'].size()
        sent, sent_mask = self.sent_encoder(batch['inputs'])

        if 'targs' in batch:
            pass
        return out

    def _lm_forward(self, batch, task):
        ''' For language modeling? '''
        out = {}
        b_size, seq_len = batch['input']['words'].size()
        sent_encoder = self.sent_encoder

        if not isinstance(sent_encoder, BiLMEncoder):
            sent, mask = sent_encoder(batch['input'])
            sent = sent.masked_fill(1 - mask.byte(), 0)  # avoid NaNs
            hid2voc = getattr(self, "%s_hid2voc" % task.name)
            logits = hid2voc(sent).view(b_size * seq_len, -1)
            out['logits'] = logits
            targs = batch['targs']['words'].view(-1)
        else:
            sent, mask = sent_encoder(batch['input'], batch['input_bwd'])
            sent = sent.masked_fill(1 - mask.byte(), 0)  # avoid NaNs
            split = int(self.sent_encoder.output_dim / 2)
            fwd, bwd = sent[:, :, :split], sent[:, :, split:]
            hid2voc = getattr(self, "%s_hid2voc" % task.name)
            logits_fwd = hid2voc(fwd).view(b_size * seq_len, -1)
            logits_bwd = hid2voc(bwd).view(b_size * seq_len, -1)
            logits = torch.cat([logits_fwd, logits_bwd], dim=0)
            out['logits'] = logits
            trg_fwd = batch['targs']['words'].view(-1)
            trg_bwd = batch['targs_b']['words'].view(-1)
            targs = torch.cat([trg_fwd, trg_bwd])

        pad_idx = self.vocab.get_token_index(self.vocab._padding_token)
        out['loss'] = F.cross_entropy(logits, targs, ignore_index=pad_idx)
        task.scorer1(out['loss'].item())
        return out

    def _ranking_forward(self, batch, task):
        ''' For caption and image ranking '''
        raise NotImplementedError<|MERGE_RESOLUTION|>--- conflicted
+++ resolved
@@ -205,15 +205,6 @@
                                PairOrdinalRegressionTask)):
             module = build_pair_sentence_module(task, d_sent, model, vocab, args)
             setattr(model, '%s_mdl' % task.name, module)
-<<<<<<< HEAD
-=======
-        elif isinstance(task, PairRegressionTask):
-            module = build_pair_regressor(task, d_sent, model, vocab, args)
-            setattr(model, '%s_mdl' % task.name, module)
-        elif isinstance(task, PairOrdinalRegressionTask):
-            regressor = build_pair_regressor(task, d_sent, model, vocab, args)
-            setattr(model, '%s_mdl' % task.name, regressor)
->>>>>>> c0e5a0b8
         elif isinstance(task, LanguageModelingTask):
             hid2voc = build_lm(task, d_sent, args)
             setattr(model, '%s_hid2voc' % task.name, hid2voc)
@@ -228,56 +219,16 @@
     return
 
 
-<<<<<<< HEAD
 def build_single_sentence_module(task, d_inp, args):
     ''' Build a single classifier '''
     pooler = Pooler.from_params(d_inp, args)
     classifier = Classifier.from_params(args.d_proj, task.n_classes, args)
     return SingleClassifier(pooler, classifier)
-=======
-def build_classifier(task, d_inp, args):
-    ''' Build a task specific classifier '''
-    cls_type, dropout, d_hid = \
-        args.classifier, args.classifier_dropout, args.classifier_hid_dim
-    if cls_type == 'log_reg':
-        classifier = nn.Linear(d_inp, task.n_classes)
-    elif cls_type == 'mlp':
-        classifier = nn.Sequential(nn.Dropout(p=dropout), nn.Linear(d_inp, d_hid),
-                                   nn.Tanh(), nn.LayerNorm(d_hid), nn.Dropout(p=dropout),
-                                   nn.Linear(d_hid, task.n_classes))
-    elif cls_type == 'fancy_mlp':  # what they did in InferSent
-        classifier = nn.Sequential(nn.Dropout(p=dropout), nn.Linear(d_inp, d_hid),
-                                   nn.Tanh(), nn.LayerNorm(d_hid), nn.Dropout(p=dropout),
-                                   nn.Linear(d_hid, d_hid), nn.Tanh(), nn.LayerNorm(d_hid),
-                                   nn.Dropout(p=dropout), nn.Linear(d_hid, task.n_classes))
-    else:
-        raise ValueError("Classifier type not found!")
-
-    return classifier
->>>>>>> c0e5a0b8
-
-def build_pair_encoder(d_inp, vocab, args):
-    if args.pair_enc == 'simple':
-        pair_encoder = SimplePairEncoder(vocab, args.sent_combine_method)
-        d_inp_classifier = 4 * d_inp
-    elif args.pair_enc == 'attn':
-        d_inp_model = 2 * d_inp
-        d_hid_model = d_inp  # make it as large as the original sentence emb
-        modeling_layer = s2s_e.by_name('lstm').from_params(
-            Params({'input_size': d_inp_model, 'hidden_size': d_hid_model,
-                    'num_layers': 1, 'bidirectional': True}))
-        pair_encoder = AttnPairEncoder(vocab, DotProductSimilarity(),
-                                       args.sent_combine_method,
-                                       modeling_layer, dropout=args.dropout)
-        d_inp_classifier = 4 * d_hid_model
-    else:
-        raise ValueError("Pair classifier type not found!")
-    return pair_encoder, d_inp_classifier
+
 
 def build_pair_sentence_module(task, d_inp, model, vocab, args):
     ''' Build a pair classifier, shared if necessary '''
 
-<<<<<<< HEAD
     def build_pair_encoder(d_in):
         ''' Build the pair model '''
         if args.pair_enc == 'simple':
@@ -302,44 +253,16 @@
     if args.shared_pair_enc:
         if not hasattr(model, "pair_encoder"):
             pair_encoder, d_inp_classifier = build_pair_encoder(d_proj)
-=======
-    if args.shared_pair_enc:
-        if not hasattr(model, "pair_encoder"):
-            pair_encoder, d_inp_classifier = build_pair_encoder(d_inp, vocab, args)
->>>>>>> c0e5a0b8
             model.pair_encoder = pair_encoder
         else:
             pair_encoder = model.pair_encoder
             d_inp_classifier = 4 * d_proj if args.pair_enc == 'simple' else 4 * d_proj # not right
     else:
-<<<<<<< HEAD
         pair_encoder, d_inp_classifier = build_pair_encoder(d_proj)
 
     n_classes = task.n_classes if hasattr(task, 'n_classes') else 1
     classifier = Classifier.from_params(d_inp_classifier, n_classes, args)
     module = PairClassifier(pooler, pair_encoder, classifier)
-=======
-        pair_encoder, d_inp_classifier = build_pair_encoder(d_inp, vocab, args)
-        classifier = build_classifier(task, d_inp_classifier, args)
-        module = nn.Sequential(pair_encoder, classifier)
->>>>>>> c0e5a0b8
-    return module
-
-
-def build_pair_regressor(task, d_inp, model, vocab, args):
-    ''' Build a task specific regressor '''
-
-    if args.shared_pair_enc:
-        if not hasattr(model, "pair_encoder"):
-            pair_encoder, d_inp_classifier = build_pair_encoder(d_inp, vocab, args)
-            model.pair_encoder = pair_encoder
-        else:
-            d_inp_classifier = 4 * d_inp if args.pair_enc == 'simple' else 4 * d_inp
-        module = build_classifier(task, d_inp_classifier, args)
-    else:
-        pair_encoder, d_inp_classifier = build_pair_encoder(d_inp, vocab, args)
-        classifier = build_classifier(task, d_inp_classifier, args)
-        module = nn.Sequential(pair_encoder, classifier)
     return module
 
 
@@ -436,7 +359,6 @@
 
         if 'labels' in batch:
             labels = batch['labels'].squeeze(-1)
-<<<<<<< HEAD
             if isinstance(task, JOCITask):
                 out['loss'] = F.mse_loss(logits, labels)
                 task.scorer1(mean_squared_error(logits, labels))
@@ -453,43 +375,6 @@
                 task.scorer1(logits, labels)
                 if task.scorer2 is not None:
                     task.scorer2(logits, labels)
-=======
-            task.scorer1(logits, labels)
-            if task.scorer2 is not None:
-                task.scorer2(logits, labels)
-            out['loss'] = F.cross_entropy(logits, labels)
-        out['logits'] = logits
-        return out
-
-    def _pair_regression_forward(self, batch, task):
-        out = {}
-
-        # embed the sentence
-        s1, s1_mask = self.sent_encoder(batch['input1'])
-        s2, s2_mask = self.sent_encoder(batch['input2'])
-        if hasattr(self, "pair_encoder"):
-            pair_emb = self.pair_encoder(s1, s2, s1_mask, s2_mask)
-            classifier = getattr(self, "%s_mdl" % task.name)
-            scores = classifier(pair_emb)
-        else:
-            classifier = getattr(self, "%s_mdl" % task.name)
-            scores = classifier(s1, s2, s1_mask, s2_mask)
-
-        out['logits'] = scores  # maybe change the name here?
-        if 'labels' in batch:
-            labels = batch['labels']
-            out['loss'] = F.mse_loss(scores, labels)
-            if isinstance(task, STSBTask):
-                scores = scores.squeeze(-1).data.cpu().numpy()
-                labels = labels.squeeze(-1).data.cpu().numpy()
-                task.scorer1(pearsonr(scores, labels)[0])
-                task.scorer2(spearmanr(scores, labels)[0])
-            elif isinstance(task, JOCITask):
-                scores = scores.squeeze(-1).data.cpu().numpy()
-                labels = labels.squeeze(-1).data.cpu().numpy()
-                task.scorer1(mean_squared_error(scores, labels))
-                task.scorer2(spearmanr(scores, labels)[0])
->>>>>>> c0e5a0b8
         return out
 
     def _seq_gen_forward(self, batch, task):
