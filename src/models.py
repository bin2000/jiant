--- conflicted
+++ resolved
@@ -938,18 +938,16 @@
         task.scorer1(np.mean(acc))
         return out
 
-<<<<<<< HEAD
-=======
     def _grounded_ranking_bce_forward(self, batch, task, predict):
         ''' Binary Cross Entropy Loss
             Create sentence, image representation.
         '''
-        
+
         out, neg = {}, []
         sent_emb, sent_mask = self.sent_encoder(batch['input1'], task)
         batch_size = get_batch_size(batch)
         out['n_exs'] = batch_size
-        sent_pooler = self._get_classifier(task) 
+        sent_pooler = self._get_classifier(task)
         sent_rep = sent_pooler(sent_emb, sent_mask)
         loss_fn = nn.L1Loss()
         ids = batch['ids'].cpu().squeeze(-1).data.numpy().tolist()
@@ -979,9 +977,8 @@
         total_correct = torch.sum(pred == labels)
         batch_acc = total_correct.item()/len(labels)
         task.scorer1.__call__(batch_acc)
-            
-        return out
->>>>>>> ce4d5568
+
+        return out
 
     def get_elmo_mixing_weights(self, tasks=[]):
         ''' Get elmo mixing weights from text_field_embedder,
