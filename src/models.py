--- conflicted
+++ resolved
@@ -42,13 +42,9 @@
     SequenceGenerationTask, LanguageModelingTask, MTTask, \
     PairOrdinalRegressionTask, JOCITask, \
     WeakGroundedTask, GroundedTask, VAETask, \
-<<<<<<< HEAD
+    MultiNLIDiagnosticTask
     GroundedTask, TaggingTask, \
-    MultiNLIDiagnosticTask
-=======
-    GroundedTask, TaggingTask, POSTaggingTask, CCGTaggingTask
 from .tasks import EdgeProbingTask
->>>>>>> 74f7cb43
 from .modules import SentenceEncoder, BoWSentEncoder, \
     AttnPairEncoder, MaskedStackedSelfAttentionEncoder, \
     BiLMEncoder, ElmoCharacterEncoder, Classifier, Pooler, \
