'''Core model and functions for building it.

If you are adding a new task, you should [...]'''
import sys
import logging as log
import ipdb as pdb  # pylint: disable=unused-import

import torch
import torch.nn as nn
import torch.nn.functional as F
from scipy.stats import pearsonr, spearmanr
from sklearn.metrics import matthews_corrcoef

from allennlp.common import Params
from allennlp.modules import Seq2SeqEncoder, SimilarityFunction, TimeDistributed
from allennlp.nn import util
from allennlp.modules.text_field_embedders import BasicTextFieldEmbedder
from allennlp.modules.token_embedders import Embedding, TokenCharactersEncoder
from allennlp.modules.similarity_functions import DotProductSimilarity
from allennlp.modules.seq2vec_encoders import CnnEncoder
from allennlp.modules.seq2seq_encoders import Seq2SeqEncoder as s2s_e
from allennlp.modules.seq2seq_encoders import StackedSelfAttentionEncoder
from allennlp.modules.elmo import Elmo

from tasks import STSBTask, CoLATask, SSTTask, \
    PairClassificationTask, SingleClassificationTask, \
    PairRegressionTask, RankingTask, \
    SequenceGenerationTask, LanguageModelingTask
from modules import RNNEncoder, BoWSentEncoder, \
    AttnPairEncoder, SimplePairEncoder

# Elmo stuff
ELMO_OPT_PATH = "https://s3-us-west-2.amazonaws.com/allennlp/models/elmo/2x4096_512_2048cnn_2xhighway/elmo_2x4096_512_2048cnn_2xhighway_options.json"  # pylint: disable=line-too-long
ELMO_WEIGHTS_PATH = "https://s3-us-west-2.amazonaws.com/allennlp/models/elmo/2x4096_512_2048cnn_2xhighway/elmo_2x4096_512_2048cnn_2xhighway_weights.hdf5"  # pylint: disable=line-too-long


def build_model(args, vocab, pretrained_embs, tasks):
    '''Build model according to args '''

    # Build embeddings.
    d_emb, embedder, elmo, cove_emb = build_embeddings(args, vocab, pretrained_embs)
    # Build single sentence encoder: the main component of interest
    if args.sent_enc == 'bow':
        sent_encoder = BoWSentEncoder(vocab, embedder)
        d_sent = d_emb + (args.elmo and args.deep_elmo) * 1024
    elif args.sent_enc == 'rnn':
        if isinstance(tasks[0], LanguageModelingTask):
            sent_rnn = s2s_e.by_name('lstm').from_params(
                Params({'input_size': d_emb, 'hidden_size': args.d_hid,
                        'num_layers': args.n_layers_enc, 'bidirectional': False}))
            sent_rnn.stateful = True
            d_sent = args.d_hid + (args.elmo and args.deep_elmo) * 1024
        else:
            sent_rnn = s2s_e.by_name('lstm').from_params(
                Params({'input_size': d_emb, 'hidden_size': args.d_hid,
                        'num_layers': args.n_layers_enc, 'bidirectional': True}))
            d_sent = 2 * args.d_hid + (args.elmo and args.deep_elmo) * 1024
        
        sent_encoder = RNNEncoder(vocab, embedder, args.n_layers_highway,
                                  sent_rnn, dropout=args.dropout,
                                  cove_layer=cove_emb, elmo_layer=elmo)

    elif args.sent_enc == 'transformer':
        transformer = StackedSelfAttentionEncoder(input_dim=d_emb,
                                                  hidden_dim=args.d_hid,
                                                  projection_dim=args.d_hid,
                                                  feedforward_hidden_dim=args.d_hid,
                                                  num_layers=args.n_layers_enc,
                                                  num_attention_heads=args.n_heads)
        sent_encoder = RNNEncoder(vocab, embedder, args.n_layers_highway,
                                  transformer, dropout=args.dropout,
                                  cove_layer=cove_emb, elmo_layer=elmo)
        d_sent = args.d_hid + (args.elmo and args.deep_elmo) * 1024

    # Build model and classifiers
    model = MultiTaskModel(args, sent_encoder, vocab)
    build_modules(tasks, model, d_sent, vocab, embedder, args)
    if args.cuda >= 0:
        model = model.cuda()
    log.info(model)
    return model


def build_embeddings(args, vocab, pretrained_embs=None):
    ''' Build embeddings according to options in args '''
    d_emb, d_char = 0, args.d_char

    token_embedder = {}
    # Word embeddings
    if args.word_embs != 'none':
        if args.word_embs in ['glove', 'fastText'] and pretrained_embs is not None:
            log.info("\tUsing word embeddings from %s", args.word_embs_file)
            word_embs = pretrained_embs
            d_word = pretrained_embs.size()[-1]
        else:
            log.info("\tLearning word embeddings from scratch!")
            word_embs = None
            d_word = args.d_word

        embeddings = Embedding(vocab.get_vocab_size('tokens'), d_word,
                               weight=word_embs, trainable=False,
                               padding_index=vocab.get_token_index('@@PADDING@@'))
        token_embedder["words"] = embeddings
        d_emb += d_word
    else:
        log.info("\tNot using word embeddings!")

    # Handle cove
    if args.cove:
        sys.path.append(args.path_to_cove)
        try:
            from cove import MTLSTM as cove_lstm
            cove_emb = cove_lstm(n_vocab=vocab.get_vocab_size('tokens'),
                                 vectors=embeddings.weight.data)
            d_emb += 600
            log.info("\tUsing CoVe embeddings!")
        except ImportError:
            log.info("Failed to import CoVE!")
    else:
        cove_emb = None

    # Character embeddings
    if args.char_embs:
        log.info("\tUsing character embeddings!")
        char_embeddings = Embedding(vocab.get_vocab_size('chars'), d_char)
        filter_sizes = tuple([int(i) for i in args.char_filter_sizes.split(',')])
        char_encoder = CnnEncoder(d_char, num_filters=args.n_char_filters,
                                  ngram_filter_sizes=filter_sizes,
                                  output_dim=d_char)
        char_embedder = TokenCharactersEncoder(char_embeddings, char_encoder,
                                               dropout=args.dropout_embs)
        d_emb += d_char
        token_embedder["chars"] = char_embedder
    else:
        log.info("\tNot using character embeddings!")

    # Handle elmo
    if args.elmo:
        log.info("\tUsing ELMo embeddings!")
        n_reps = 1
        if args.deep_elmo:
            n_reps = 2
            log.info("\tUsing deep ELMo embeddings!")
        elmo = Elmo(options_file=ELMO_OPT_PATH, weight_file=ELMO_WEIGHTS_PATH,
                    num_output_representations=n_reps)
        d_emb += 1024
    else:
        elmo = None

    embedder = BasicTextFieldEmbedder(token_embedder)
    assert d_emb, "You turned off all the embeddings, ya goof!"
    return d_emb, embedder, elmo, cove_emb


def build_modules(tasks, model, d_sent, vocab, embedder, args):
    ''' Build task-specific components for each task and add them to model '''
    for task in tasks:
        if isinstance(task, SingleClassificationTask):
            module = build_classifier(task, d_sent, args)
            setattr(model, '%s_mdl' % task.name, module)
        elif isinstance(task, PairClassificationTask):
            module = build_pair_classifier(task, d_sent, model, vocab, args)
            setattr(model, '%s_mdl' % task.name, module)
        elif isinstance(task, PairRegressionTask):
            module = build_regressor(task, d_sent * 4, args)
            setattr(model, '%s_mdl' % task.name, module)
        elif isinstance(task, LanguageModelingTask):
<<<<<<< HEAD
            hid2voc = build_lm(task, d_sent, vocab, args)
=======
            hid2voc = build_lm(task, d_sent / 2, args) # separate fwd + bwd
>>>>>>> ebbfa20b
            setattr(model, '%s_hid2voc' % task.name, hid2voc)
        elif isinstance(task, SequenceGenerationTask):
            decoder, hid2voc = build_decoder(task, d_sent, vocab, embedder, args)
            setattr(model, '%s_decoder' % task.name, decoder)
            setattr(model, '%s_hid2voc' % task.name, hid2voc)
        elif isinstance(task, RankingTask):
            pass
        else:
            raise ValueError("Module not found for %s" % task.name)
    return


def build_classifier(task, d_inp, args):
    ''' Build a task specific classifier '''
    cls_type, dropout, d_hid = \
        args.classifier, args.classifier_dropout, args.classifier_hid_dim
    if isinstance(task, STSBTask) or cls_type == 'log_reg':
        classifier = nn.Linear(d_inp, task.n_classes)
    elif cls_type == 'mlp':
        classifier = nn.Sequential(nn.Dropout(p=dropout), nn.Linear(d_inp, d_hid),
                                   nn.Tanh(), nn.LayerNorm(d_hid), nn.Dropout(p=dropout),
                                   nn.Linear(d_hid, task.n_classes))
    elif cls_type == 'fancy_mlp':
        classifier = nn.Sequential(nn.Dropout(p=dropout), nn.Linear(d_inp, d_hid),
                                   nn.Tanh(), nn.LayerNorm(d_hid), nn.Dropout(p=dropout),
                                   nn.Linear(d_hid, d_hid), nn.Tanh(), nn.LayerNorm(d_hid),
                                   nn.Dropout(p=dropout), nn.Linear(d_hid, task.n_classes))
    else:
        raise ValueError("Classifier type not found!")

    return classifier


def build_pair_classifier(task, d_inp, model, vocab, args):
    ''' Build a pair classifier, shared if necessary '''

    def build_pair_encoder():
        if args.pair_enc == 'simple':
            pair_encoder = SimplePairEncoder(vocab)
            d_inp_classifier = 4 * d_inp
        elif args.pair_enc == 'attn':
            d_inp_model = 2 * d_inp
            d_hid_model = d_inp  # make it as large as the original sentence emb
            modeling_layer = s2s_e.by_name('lstm').from_params(
                Params({'input_size': d_inp_model, 'hidden_size': d_hid_model,
                        'num_layers': 1, 'bidirectional': True}))
            pair_encoder = AttnPairEncoder(vocab, DotProductSimilarity(),
                                           modeling_layer, dropout=args.dropout)
            d_inp_classifier = 4 * d_hid_model
        else:
            raise ValueError("Pair classifier type not found!")
        return pair_encoder, d_inp_classifier

    if args.shared_pair_enc:
        if not hasattr(model, "pair_encoder"):
            pair_encoder, d_inp_classifier = build_pair_encoder()
            model.pair_encoder = pair_encoder
        else:
            d_inp_classifier = 4 * d_inp if args.pair_enc == 'simple' else 4 * d_inp
        module = build_classifier(task, d_inp_classifier, args)
    else:
        pair_encoder, d_inp_classifier = build_pair_encoder()
        classifier = build_classifier(task, d_inp_classifier, args)
        module = nn.Sequential(pair_encoder, classifier)
    return module


def build_regressor(task, d_inp, args):
    ''' Build a task specific regressor '''
    cls_type, dropout, d_hid = \
        args.classifier, args.classifier_dropout, args.classifier_hid_dim
    if isinstance(task, STSBTask) or cls_type == 'log_reg':
        regressor = nn.Linear(d_inp, 1)
    elif cls_type == 'mlp':
        regressor = nn.Sequential(nn.Dropout(p=dropout), nn.Linear(d_inp, d_hid),
                                  nn.Tanh(), nn.LayerNorm(d_hid), nn.Dropout(p=dropout),
                                  nn.Linear(d_hid, 1))
    elif cls_type == 'fancy_mlp':
        regressor = nn.Sequential(nn.Dropout(p=dropout), nn.Linear(d_inp, d_hid),
                                  nn.Tanh(),nn.LayerNorm(d_hid),  nn.Dropout(p=dropout),
                                  nn.Linear(d_hid, d_hid), nn.Tanh(), nn.LayerNorm(d_hid),
                                  nn.Dropout(p=dropout), nn.Linear(d_hid, 1))
    return regressor


def build_lm(task, d_inp, vocab, args):
    ''' Build LM components (just map hidden states to vocab logits) '''
    num_classes = vocab.get_vocab_size("tokens")
    hid2voc = nn.Linear(d_inp, num_classes)
    return hid2voc


def build_decoder(task, d_inp, vocab, embedder, args):
    ''' Build a task specific decoder

    TODO: handle different vocabs (languages)?
    '''
    rnn = s2s_e.by_name('lstm').from_params(
        Params({'input_size': embedder.get_output_dim(),
                'hidden_size': args.d_hid_dec,
                'num_layers': args.n_layers_dec, 'bidirectional': False}))
    decoder = RNNEncoder(vocab, embedder, 0, rnn)
    hid2voc = nn.Linear(args.d_hid_dec, args.max_word_v_size)
    return decoder, hid2voc


class MultiTaskModel(nn.Module):
    '''
    Giant model with task-specific components and a shared word and sentence encoder.
    '''

    def __init__(self, args, sent_encoder, vocab):
        ''' Args: sentence encoder '''
        super(MultiTaskModel, self).__init__()
        self.sent_encoder = sent_encoder
        self.combine_method = args.sent_combine_method
        self.vocab = vocab

    def forward(self, task, batch):
        '''
        Pass inputs to correct forward pass

        Args:
            - task
            - batch

        Returns:
            - out: dictionary containing task outputs and loss if label was in batch
        '''

        if isinstance(task, SingleClassificationTask):
            out = self._single_classification_forward(batch, task)
        elif isinstance(task, PairClassificationTask):
            out = self._pair_classification_forward(batch, task)
        elif isinstance(task, PairRegressionTask):
            out = self._pair_regression_forward(batch, task)
        elif isinstance(task, SequenceGenerationTask):
            out = self._seq_gen_forward(batch, task)
        elif isinstance(task, RankingTask):
            out = self._ranking_forward(batch, task)
        elif isinstance(task, LanguageModelingTask):
            out = self._lm_forward(batch, task)

        else:
            raise ValueError("Task-specific components not found!")
        return out

    def _single_classification_forward(self, batch, task):
        out = {}

        # embed the sentence
        sent_embs, sent_mask = self.sent_encoder(batch['input1'])
        if self.combine_method == 'max':
            sent_emb = sent_embs.max(dim=1)[0]
        elif self.combine_method == 'mean':
            # TODO(Alex): take mean with masking
            sent_emb = sent_embs.mean(dim=1)
        elif self.combine_method == 'final':
            sent_emb = sent_embs[-1]

        # pass to a task specific classifier
        classifier = getattr(self, "%s_mdl" % task.name)
        logits = classifier(sent_emb)

        if 'labels' in batch:
            labels = batch['labels'].squeeze(-1)
            out['loss'] = F.cross_entropy(logits, labels)
            if isinstance(task, CoLATask):
                task.scorer2(logits, labels)
                labels = labels.data.cpu().numpy()
                _, preds = logits.max(dim=1)
                task.scorer1(matthews_corrcoef(labels, preds.data.cpu().numpy()))
            else:
                task.scorer1(logits, labels)
                if task.scorer2 is not None:
                    task.scorer2(logits, labels)
        out['logits'] = logits
        return out

    def _pair_classification_forward(self, batch, task):
        out = {}

        # embed the sentence
        s1, s1_mask = self.sent_encoder(batch['input1'])
        s2, s2_mask = self.sent_encoder(batch['input2'])
        if hasattr(self, "pair_encoder"):
            pair_emb = self.pair_encoder(s1, s2, s1_mask, s2_mask)
            classifier = getattr(self, "%s_mdl" % task.name)
            logits = classifier(pair_emb)
        else:
            classifier = getattr(self, "%s_mdl" % task.name)
            logits = classifier(s1, s2, s1_mask, s2_mask)

        if 'labels' in batch:
            labels = batch['labels'].squeeze(-1)
            task.scorer1(logits, labels)
            if task.scorer2 is not None:
                task.scorer2(logits, labels)
            out['loss'] = F.cross_entropy(logits, labels)
        out['logits'] = logits
        return out

    def _pair_regression_forward(self, batch, task):
        ''' For STS-B '''
        out = {}
        s1, s1_mask = self.sent_encoder(batch['input1'])
        s2, s2_mask = self.sent_encoder(batch['input2'])
        if hasattr(self, "pair_encoder"):
            pair_emb = self.pair_encoder(s1, s2, s1_mask, s2_mask)
            classifier = getattr(self, "%s_mdl" % task.name)
            logits = classifier(pair_emb)
        else:
            classifier = getattr(self, "%s_mdl" % task.name)
            logits = classifier(s1, s2, s1_mask, s2_mask)

        # pass to a task specific classifier
        regressor = getattr(self, "%s_mdl" % task.name)
        scores = regressor(pair_emb)  # might want to pass sent_embs

        out['logits'] = scores  # maybe change the name here?
        if 'labels' in batch:
            labels = batch['labels']
            out['loss'] = F.mse_loss(scores, labels)
            if isinstance(task, STSBTask):
                scores = scores.squeeze(-1).data.cpu().numpy()
                labels = labels.squeeze(-1).data.cpu().numpy()
                task.scorer1(pearsonr(scores, labels)[0])
                task.scorer2(spearmanr(scores, labels)[0])
        return out

    def _seq_gen_forward(self, batch, task):
        ''' For translation, denoising, maybe language modeling? '''
        out = {}
        b_size, seq_len = batch['inputs']['words'].size()
        sent, sent_mask = self.sent_encoder(batch['inputs'])

        if isinstance(task, LanguageModelingTask):
            hid2voc = getattr(self, "%s_hid2voc" % task.name)
            sent = sent.masked_fill(1 - sent_mask.byte(), 0) # avoid NaNs
             # split sent reps by fwd, bwd
            sent_fwd, sent_bwd = sent.split(int(sent.size(-1) / 2), dim=-1)
            logits_fwd = hid2voc(sent_fwd).view(b_size * seq_len, -1)
            logits_bwd = hid2voc(sent_bwd).view(b_size * seq_len, -1)
            logits = torch.cat([logits_fwd, logits_bwd], dim=0).view(2 * b_size * seq_len, -1)
        else:
            pass
        out['logits'] = logits

        if 'targs' in batch:
            targs = batch['targs']['words'].view(-1)
            if isinstance(task, LanguageModelingTask):
                targs = targs.repeat(2)
            pad_idx = self.vocab.get_token_index(self.vocab._padding_token)
            out['loss'] = F.cross_entropy(logits, targs, ignore_index=pad_idx)
            task.scorer1(out['loss'].item())
        return out

    def _lm_forward(self, batch, task):
        ''' For translation, denoising, maybe language modeling? '''
        out = {}
        b_size, seq_len = batch['inputs']['words'].size()
        sent, sent_mask = self.sent_encoder(batch['inputs'])

        if isinstance(task, LanguageModelingTask):
            hid2voc = getattr(self, "%s_hid2voc" % task.name)
            logits = hid2voc(sent)
        else:
            pass
        out['logits'] = logits

        if 'targs' in batch:
            targs = batch['targs']['words']
            out['loss'] = util.sequence_cross_entropy_with_logits(logits, targs, sent_mask.squeeze())
            task.scorer1(out['loss'].item())
        return out

    def _ranking_forward(self, batch, task):
        ''' For caption and image ranking '''
        raise NotImplementedError<|MERGE_RESOLUTION|>--- conflicted
+++ resolved
@@ -165,11 +165,7 @@
             module = build_regressor(task, d_sent * 4, args)
             setattr(model, '%s_mdl' % task.name, module)
         elif isinstance(task, LanguageModelingTask):
-<<<<<<< HEAD
-            hid2voc = build_lm(task, d_sent, vocab, args)
-=======
             hid2voc = build_lm(task, d_sent / 2, args) # separate fwd + bwd
->>>>>>> ebbfa20b
             setattr(model, '%s_hid2voc' % task.name, hid2voc)
         elif isinstance(task, SequenceGenerationTask):
             decoder, hid2voc = build_decoder(task, d_sent, vocab, embedder, args)
