'''Preprocessing functions and pipeline'''
import io
import os
import sys
import copy
import logging as log
from collections import defaultdict
import numpy as np
import torch

from allennlp.data import Vocabulary
from allennlp.data.token_indexers import \
    SingleIdTokenIndexer, ELMoTokenCharactersIndexer, \
    TokenCharactersIndexer

try:
    import fastText
except BaseException:
    log.info("fastText library not found!")

import _pickle as pkl

from . import serialize
from . import utils
from . import tasks as tasks_module

from .tasks import \
    CoLATask, MRPCTask, MultiNLITask, QQPTask, RTETask, \
    QNLITask, SNLITask, SSTTask, STSBTask, WNLITask, \
    PDTBTask, \
    WikiText2LMTask, WikiText103LMTask, DisSentBWBSingleTask, \
    DisSentWikiSingleTask, DisSentWikiFullTask, \
    JOCITask, PairOrdinalRegressionTask, WeakGroundedTask, \
    GroundedTask, MTTask, BWBLMTask, WikiInsertionsTask, \
    NLITypeProbingTask, MultiNLIAltTask, VAETask, \
    RedditTask
from .tasks import \
    RecastKGTask, RecastLexicosynTask, RecastWinogenderTask, \
    RecastFactualityTask, RecastSentimentTask, RecastVerbcornerTask, \
<<<<<<< HEAD
    RedditTask, \
    RecastVerbnetTask, RecastNERTask, RecastPunTask, TaggingTask, \
    POSTaggingTask, CCGTaggingTask, Reddit_MTTask, \
    MultiNLIFictionTask, MultiNLISlateTask, MultiNLIGovernmentTask, \
    MultiNLITravelTask, MultiNLITelephoneTask 
from .tasks import POSTaggingTask, CCGTaggingTask 

=======
    RecastVerbnetTask, RecastNERTask, RecastPunTask
from .tasks import MultiNLIFictionTask, \
    MultiNLISlateTask, MultiNLIGovernmentTask, MultiNLITravelTask, \
    MultiNLITelephoneTask
from .tasks import POSTaggingTask, CCGTaggingTask
from .tasks import Reddit_MTTask
>>>>>>> 192c4413

ALL_GLUE_TASKS = ['sst', 'cola', 'mrpc', 'qqp', 'sts-b',
                  'mnli', 'qnli', 'rte', 'wnli']

# DEPRECATED: use @register_task in tasks.py instead.
NAME2INFO = {'sst': (SSTTask, 'SST-2/'),
             'cola': (CoLATask, 'CoLA/'),
             'mrpc': (MRPCTask, 'MRPC/'),
             'qqp': (QQPTask, 'QQP'),
             'sts-b': (STSBTask, 'STS-B/'),
             'mnli': (MultiNLITask, 'MNLI/'),
             'mnli-alt': (MultiNLIAltTask, 'MNLI/'),
             'mnli-fiction': (MultiNLIFictionTask, 'MNLI/'),
             'mnli-slate': (MultiNLISlateTask, 'MNLI/'),
             'mnli-government': (MultiNLIGovernmentTask, 'MNLI/'),
             'mnli-telephone': (MultiNLITelephoneTask, 'MNLI/'),
             'mnli-travel': (MultiNLITravelTask, 'MNLI/'),
             'qnli': (QNLITask, 'QNLI/'),
             'rte': (RTETask, 'RTE/'),
             'snli': (SNLITask, 'SNLI/'),
             'wnli': (WNLITask, 'WNLI/'),
             'joci': (JOCITask, 'JOCI/'),
             'wiki2': (WikiText2LMTask, 'WikiText2/'),
             'wiki103': (WikiText103LMTask, 'WikiText103/'),
             'bwb': (BWBLMTask, 'BWB/'),
             'pdtb': (PDTBTask, 'PDTB/'),
             'wmt14_en_de': (MTTask, 'wmt14_en_de'),
             'wikiins': (WikiInsertionsTask, 'wiki-insertions'),
             'dissentbwb': (DisSentBWBSingleTask, 'DisSent/bwb/'),
             'dissentwiki': (DisSentWikiSingleTask, 'DisSent/wikitext/'),
             'dissentwikifull': (DisSentWikiFullTask, 'DisSent/wikitext/'),
             'weakgrounded': (WeakGroundedTask, 'mscoco/weakgrounded/'),
             'grounded': (GroundedTask, 'mscoco/grounded/'),
             'reddit': (RedditTask, 'reddit_comments_replies/'),
<<<<<<< HEAD
             'reddit_MTtask': (Reddit_MTTask, 'reddit_comments_replies_MT/'),
=======
             'reddit_MTtask': (Reddit_MTTask, 'reddit_comments_replies/'),
>>>>>>> 192c4413
             'pos': (POSTaggingTask, 'POS/'),
             'ccg': (CCGTaggingTask, 'CCG/'),
             'nli-prob': (NLITypeProbingTask, 'NLI-Prob/'),
             'vae': (VAETask, 'VAE'),
             'recast-kg': (RecastKGTask, 'DNC/kg-relations'),
             'recast-lexicosyntax': (RecastLexicosynTask, 'DNC/lexicosyntactic_recasted'),
             'recast-winogender': (RecastWinogenderTask, 'DNC/manually-recast-winogender'),
             'recast-factuality': (RecastFactualityTask, 'DNC/recast_factuality_data'),
             'recast-ner': (RecastNERTask, 'DNC/recast_ner_data'),
             'recast-puns': (RecastPunTask, 'DNC/recast_puns_data'),
             'recast-sentiment': (RecastSentimentTask, 'DNC/recast_sentiment_data'),
             'recast-verbcorner': (RecastVerbcornerTask, 'DNC/recast_verbcorner_data'),
             'recast-verbnet': (RecastVerbnetTask, 'DNC/recast_verbnet_data'),
             }
# Add any tasks registered in tasks.py
NAME2INFO.update(tasks_module.REGISTRY)

SOS_TOK, EOS_TOK = "<SOS>", "<EOS>"
SPECIALS = [SOS_TOK, EOS_TOK]

ALL_SPLITS = ['train', 'val', 'test']


def _get_serialized_record_path(task_name, split, preproc_dir):
    """Get the canonical path for a serialized task split."""
    serialized_record_path = os.path.join(preproc_dir,
                                          "{:s}__{:s}_data".format(task_name, split))
    return serialized_record_path


def _get_instance_generator(task_name, split, preproc_dir, fraction=None):
    """Get a lazy generator for the given task and split.

    Args:
        task_name: (string), task name
        split: (string), split name ('train', 'val', or 'test')
        preproc_dir: (string) path to preprocessing dir
        fraction: if set to a float between 0 and 1, load only the specified percentage
          of examples. Hashing is used to ensure that the same examples are loaded each
          epoch.

    Returns:
        serialize.RepeatableIterator yielding Instance objects
    """
    filename = _get_serialized_record_path(task_name, split, preproc_dir)
    assert os.path.isfile(filename), ("Record file '%s' not found!" % filename)
    return serialize.read_records(filename, repeatable=True, fraction=fraction)


def _indexed_instance_generator(instance_iter, vocab):
    """Yield indexed instances. Instances are modified in-place.

    TODO(iftenney): multiprocess the $%^& out of this.

    Args:
        instance_iter: iterable(Instance) of examples
        vocab: Vocabulary for use in indexing

    Yields:
        Instance with indexed fields.
    """
    for instance in instance_iter:
        instance.index_fields(vocab)
        # Strip token fields to save memory and disk.
        del_field_tokens(instance)
        yield instance


def del_field_tokens(instance):
    ''' Save memory by deleting the tokens that will no longer be used.

    Args:
        instance: AllenNLP Instance. Modified in-place.
    '''
    if 'input1' in instance.fields:
        field = instance.fields['input1']
        del field.tokens
    if 'input2' in instance.fields:
        field = instance.fields['input2']
        del field.tokens


def _index_split(task, split, indexers, vocab, record_file):
    """Index instances and stream to disk.
    Args:
        task: Task instance
        split: (string), 'train', 'val', or 'test'
        indexers: dict of token indexers
        vocab: Vocabulary instance
        record_file: (string) file to write serialized Instances to
    """
    log_prefix = "\tTask '%s', split '%s'" % (task.name, split)
    log.info("%s: indexing from scratch", log_prefix)
    split_text = task.get_split_text(split)
    instance_iter = task.process_split(split_text, indexers)
    if hasattr(instance_iter, '__len__'):  # if non-lazy
        log.warn("%s: non-lazy Instance generation. You'll want to refactor "
                 "%s.process_split to return a lazy iterator.", log_prefix,
                 type(task).__name__)
        log.info("%s: %d examples to index", log_prefix, len(instance_iter))
        # Copy so that we don't store indexed data in memory.
        # TODO: remove this case and stream everything.
        instance_iter = utils.copy_iter(instance_iter)

    # Counter for lazy-loaded data, so we can log the # of elements.
    _instance_counter = 0
    def _counter_iter(elems):
        nonlocal _instance_counter
        for elem in elems:
            _instance_counter += 1
            yield elem
    instance_iter = _counter_iter(instance_iter)

    # Actually call generators and stream to disk.
    serialize.write_records(
        _indexed_instance_generator(instance_iter, vocab), record_file)
    log.info("%s: saved %d instances to %s",
             log_prefix, _instance_counter, record_file)

def _find_cached_file(exp_dir: str, global_exp_cache_dir: str,
                      relative_path: str, log_prefix: str="") -> bool:
    """Find a cached file.

    Look in local exp_dir first, then in global_exp_cache_dir. If found in the
    global dir, make a symlink in the local dir pointing to the global one.

    Args:
        exp_dir: (string) local experiment dir
        global_exp_cache_dir: (string) global experiment cache
        relative_path: (string) relative path to file, from exp_dir
        log_prefix: (string) prefix for logging info

    Returns:
        True if file was found in either location.
    """
    if log_prefix:
        log_prefix = log_prefix + ": "
    # Try in local preproc dir.
    local_file = os.path.join(exp_dir, relative_path)
    if os.path.isfile(local_file) or os.path.islink(local_file):
        log.info("%sFound preprocessed copy in %s", log_prefix, local_file)
        return True
    # Try in global preproc dir; if found, make a symlink.
    global_file = os.path.join(global_exp_cache_dir, relative_path)
    if os.path.exists(global_file):
        log.info("%sFound (global) preprocessed copy in %s", log_prefix, global_file)
        os.symlink(global_file, local_file)
        log.info("%sCreated symlink: %s -> %s", log_prefix, local_file, global_file)
        return True
    return False

def _build_embeddings(args, vocab, emb_file: str):
    ''' Build word embeddings from from scratch. '''
    log.info("\tBuilding embeddings from scratch")
    if args.fastText:
        word_embs, _ = get_fastText_model(vocab, args.d_word,
                                          model_file=args.fastText_model_file)
        log.info("\tUsing fastText; no pickling of embeddings.")
        return word_embs

    word_embs = get_embeddings(vocab, args.word_embs_file, args.d_word)
    pkl.dump(word_embs, open(emb_file, 'wb'))
    log.info("\tSaved embeddings to %s", emb_file)
    return word_embs

def _build_vocab(args, tasks, vocab_path: str):
    ''' Build vocabulary from scratch, reading data from tasks. '''
    log.info("\tBuilding vocab from scratch")
    ### FIXME MAGIC NUMBER
    max_v_sizes = {
        'word': args.max_word_v_size,
        'char': args.max_char_v_size,
        'target': 20000, # TODO target max size
    }
    word2freq, char2freq, target2freq = get_words(tasks)
    vocab = get_vocab(word2freq, char2freq, target2freq, max_v_sizes)
    for task in tasks:  # add custom label namespaces
        add_task_label_vocab(vocab, task)
    vocab.save_to_files(vocab_path)
    log.info("\tSaved vocab to %s", vocab_path)
    #  del word2freq, char2freq, target2freq

def build_tasks(args):
    '''Main logic for preparing tasks, doing so by
    1) creating / loading the tasks
    2) building / loading the vocabulary
    3) building / loading the word vectors
    4) indexing each task's data
    5) initializing lazy loaders (streaming iterators)
    '''

    # 1) create / load tasks
    prepreproc_dir = os.path.join(args.exp_dir, "prepreproc")
    utils.maybe_make_dir(prepreproc_dir)
    tasks, train_task_names, eval_task_names = \
        get_tasks(args.train_tasks, args.eval_tasks, args.max_seq_len,
                  path=args.data_dir, scratch_path=args.exp_dir,
                  load_pkl=bool(not args.reload_tasks),
                  nli_prob_probe_path=args['nli-prob'].probe_path)

    # 2) build / load vocab and indexers
    vocab_path = os.path.join(args.exp_dir, 'vocab')
    indexers = {}
    if not args.word_embs == 'none':
        indexers["words"] = SingleIdTokenIndexer()
    if args.elmo:
        indexers["elmo"] = ELMoTokenCharactersIndexer("elmo")
    if args.char_embs:
        indexers["chars"] = TokenCharactersIndexer("chars")

    if args.reload_vocab or not os.path.exists(vocab_path):
        _build_vocab(args, tasks, vocab_path)

    # Always load vocab from file.
    vocab = Vocabulary.from_files(vocab_path)
    log.info("\tLoaded vocab from %s", vocab_path)

    word_v_size = vocab.get_vocab_size('tokens')
    char_v_size = vocab.get_vocab_size('chars')
    target_v_size = vocab.get_vocab_size('targets')
    log.info("\tFinished building vocab. Using %d words, %d chars, %d targets.",
             word_v_size, char_v_size, target_v_size)
    args.max_word_v_size, args.max_char_v_size = word_v_size, char_v_size

    # 3) build / load word vectors
    word_embs = None
    if args.word_embs != 'none':
        emb_file = os.path.join(args.exp_dir, 'embs.pkl')
        if args.reload_vocab or not os.path.exists(emb_file):
            word_embs = _build_embeddings(args, vocab, emb_file)
        else:  # load from file
            word_embs = pkl.load(open(emb_file, 'rb'))

    # 4) Index tasks using vocab (if preprocessed copy not available).
    preproc_dir = os.path.join(args.exp_dir, "preproc")
    utils.maybe_make_dir(preproc_dir)
    reindex_tasks = _parse_task_list_arg(args.reindex_tasks)
    for task in tasks:
        force_reindex = (args.reload_indexing and task.name in reindex_tasks)
        for split in ALL_SPLITS:
            log_prefix = "\tTask '%s', split '%s'" % (task.name, split)
            relative_path = _get_serialized_record_path(task.name, split, "preproc")
            cache_found = _find_cached_file(args.exp_dir, args.global_ro_exp_dir,
                                            relative_path, log_prefix=log_prefix)
            if force_reindex or not cache_found:
                # Re-index from scratch.
                record_file = _get_serialized_record_path(task.name, split,
                                                          preproc_dir)
                _index_split(task, split, indexers, vocab, record_file)

        # Delete in-memory data - we'll lazy-load from disk later.
        # TODO: delete task.{split}_data_text as well?
        task.train_data = None
        task.val_data = None
        task.test_data = None
        log.info("\tTask '%s': cleared in-memory data.", task.name)

    log.info("\tFinished indexing tasks")

    # 5) Initialize tasks with data iterators.
    train_tasks = []
    eval_tasks = []
    for task in tasks:
        # Replace lists of instances with lazy generators from disk.
        task.train_data = _get_instance_generator(task.name, "train", preproc_dir,
                                                  fraction=args.training_data_fraction)
        task.val_data = _get_instance_generator(task.name, "val", preproc_dir)
        task.test_data = _get_instance_generator(task.name, "test", preproc_dir)
        if task.name in train_task_names:
            train_tasks.append(task)
        if task.name in eval_task_names:
            if args.training_data_fraction < 1 and task.name in train_task_names:
                # Rebuild the iterator so you see the full dataset in the eval training
                # phase.
                task = copy.deepcopy(task)
                task.train_data = _get_instance_generator(
                    task.name, "train", preproc_dir, fraction=1.0)
            eval_tasks.append(task)

        log.info("\tLazy-loading indexed data for task='%s' from %s",
                 task.name, preproc_dir)
    log.info("All tasks initialized with data iterators.")
    log.info('\t  Training on %s', ', '.join(train_task_names))
    log.info('\t  Evaluating on %s', ', '.join(eval_task_names))
    return train_tasks, eval_tasks, vocab, word_embs


def _parse_task_list_arg(task_list):
    '''Parse task list argument into a list of task names.'''
    task_names = []
    for task_name in task_list.split(','):
        if task_name == 'glue':
            task_names.extend(ALL_GLUE_TASKS)
        elif task_name == 'none' or task_name == '':
            continue
        else:
            task_names.append(task_name)
    return task_names


def get_tasks(train_tasks, eval_tasks, max_seq_len, path=None,
              scratch_path=None, load_pkl=1, nli_prob_probe_path=None):
    ''' Load tasks '''
    train_task_names = _parse_task_list_arg(train_tasks)
    eval_task_names = _parse_task_list_arg(eval_tasks)
    task_names = sorted(set(train_task_names + eval_task_names))

    assert path is not None
    scratch_path = (scratch_path or path)
    log.info("Writing pre-preprocessed tasks to %s", scratch_path)

    tasks = []
    for name in task_names:
        assert name in NAME2INFO, "Task '{:s}' not found!".format(name)
        task_info = NAME2INFO[name]
        task_src_path = os.path.join(path, task_info[1])
        task_scratch_path = os.path.join(scratch_path, task_info[1])
        pkl_path = os.path.join(task_scratch_path, "%s_task.pkl" % name)
        if os.path.isfile(pkl_path) and load_pkl:
            task = pkl.load(open(pkl_path, 'rb'))
            log.info('\tLoaded existing task %s', name)
        else:
            log.info('\tCreating task %s from scratch', name)
            task_cls = task_info[0]
            kw = task_info[2] if len(task_info) > 2 else {}
            if name == 'nli-prob':  # this task takes additional kw
                # TODO: remove special case, replace with something general
                # to pass custom loader args to task.
                kw['probe_path'] = nli_prob_probe_path
            task = task_cls(task_src_path, max_seq_len, name=name, **kw)
            utils.maybe_make_dir(task_scratch_path)
            pkl.dump(task, open(pkl_path, 'wb'))
        #task.truncate(max_seq_len, SOS_TOK, EOS_TOK)

        # Count examples, store in example_counts.
        if not hasattr(task, 'example_counts'):
            task.count_examples()
        log.info("\tTask '%s': %s", task.name,
                 " ".join(("%s=%d" % kv for kv in
                           task.example_counts.items())))
        tasks.append(task)

    log.info("\tFinished loading tasks: %s.", ' '.join([task.name for task in tasks]))
    return tasks, train_task_names, eval_task_names


def get_words(tasks):
    '''
    Get all words for all tasks for all splits for all sentences
    Return dictionary mapping words to frequencies.
    '''
    word2freq, char2freq, target2freq = defaultdict(int), defaultdict(int), defaultdict(int)

    def count_sentence(sentence):
        '''Update counts for words in the sentence'''
        for word in sentence:
            word2freq[word] += 1
            for char in list(word):
                char2freq[char] += 1
        return

    for task in tasks:
        log.info("\tCounting words for task: '%s'", task.name)
        for sentence in task.get_sentences():
            count_sentence(sentence)

    for task in tasks:
        if hasattr(task, "target_sentences"):
            for sentence in task.target_sentences:
                for word in sentence:
                    target2freq[word] += 1

    log.info("\tFinished counting words")
    return word2freq, char2freq, target2freq


def get_vocab(word2freq, char2freq, target2freq, max_v_sizes):
    '''Build vocabulary'''
    vocab = Vocabulary(counter=None, max_vocab_size=max_v_sizes)
    for special in SPECIALS:
        vocab.add_token_to_namespace(special, 'tokens')

    words_by_freq = [(word, freq) for word, freq in word2freq.items()]
    words_by_freq.sort(key=lambda x: x[1], reverse=True)
    for word, _ in words_by_freq[:max_v_sizes['word']]:
        vocab.add_token_to_namespace(word, 'tokens')

    chars_by_freq = [(char, freq) for char, freq in char2freq.items()]
    chars_by_freq.sort(key=lambda x: x[1], reverse=True)
    for char, _ in chars_by_freq[:max_v_sizes['char']]:
        vocab.add_token_to_namespace(char, 'chars')

    targets_by_freq = [(target, freq) for target, freq in target2freq.items()]
    targets_by_freq.sort(key=lambda x: x[1], reverse=True)
    for target, _ in targets_by_freq[:max_v_sizes['target']]:
        vocab.add_token_to_namespace(target, 'targets') # TODO namespace
    return vocab

def add_task_label_vocab(vocab, task):
    '''Add custom task labels to a separate namespace.

    If task has a 'get_all_labels' method, call that to get a list of labels
    to populate the <task_name>_labels vocabulary namespace.

    This is the recommended way to implement multiclass models: in your task's
    process_split code, make instances that use LabelFields with the task label
    namespace, e.g.:
        label_namespace = "%s_labels" % self.name
        label = LabelField(label_string, label_namespace=label_namespace)
    This will cause them to be properly indexed by the Vocabulary.

    This can then be accessed when generating Instances, either via a custom
    Indexer or by invoking the namespace when creating a LabelField.
    '''
    if not hasattr(task, 'get_all_labels'):
        return
    namespace = task.name + "_labels"
    log.info("\tTask '%s': adding vocab namespace '%s'", task.name, namespace)
    for label in task.get_all_labels():
        vocab.add_token_to_namespace(label, namespace)

def get_embeddings(vocab, vec_file, d_word):
    '''Get embeddings for the words in vocab'''
    word_v_size, unk_idx = vocab.get_vocab_size('tokens'), vocab.get_token_index(vocab._oov_token)
    embeddings = np.random.randn(word_v_size, d_word)
    with io.open(vec_file, 'r', encoding='utf-8', newline='\n', errors='ignore') as vec_fh:
        for line in vec_fh:
            word, vec = line.split(' ', 1)
            idx = vocab.get_token_index(word)
            if idx != unk_idx:
                embeddings[idx] = np.array(list(map(float, vec.split())))
    embeddings[vocab.get_token_index(vocab._padding_token)] = 0.
    embeddings = torch.FloatTensor(embeddings)
    log.info("\tFinished loading embeddings")
    return embeddings


def get_fastText_model(vocab, d_word, model_file=None):
    '''
    Same interface as get_embeddings except for fastText. Note that if the path to the model
    is provided, the embeddings will rely on that model instead.
    **Crucially, the embeddings from the pretrained model DO NOT match those from the released
    vector file**
    '''
    word_v_size, unk_idx = vocab.get_vocab_size('tokens'), vocab.get_token_index(vocab._oov_token)
    embeddings = np.random.randn(word_v_size, d_word)
    model = fastText.FastText.load_model(model_file)
    special_tokens = [vocab._padding_token, vocab._oov_token]
    # We can also just check if idx >= 2
    for idx in range(word_v_size):
        word = vocab.get_token_from_index(idx)
        if word in special_tokens:
            continue
        embeddings[idx] = model.get_word_vector(word)
    embeddings[vocab.get_token_index(vocab._padding_token)] = 0.
    embeddings = torch.FloatTensor(embeddings)
    log.info("\tFinished loading pretrained fastText model and embeddings")
    return embeddings, model<|MERGE_RESOLUTION|>--- conflicted
+++ resolved
@@ -37,22 +37,13 @@
 from .tasks import \
     RecastKGTask, RecastLexicosynTask, RecastWinogenderTask, \
     RecastFactualityTask, RecastSentimentTask, RecastVerbcornerTask, \
-<<<<<<< HEAD
     RedditTask, \
     RecastVerbnetTask, RecastNERTask, RecastPunTask, TaggingTask, \
     POSTaggingTask, CCGTaggingTask, Reddit_MTTask, \
     MultiNLIFictionTask, MultiNLISlateTask, MultiNLIGovernmentTask, \
     MultiNLITravelTask, MultiNLITelephoneTask 
 from .tasks import POSTaggingTask, CCGTaggingTask 
-
-=======
-    RecastVerbnetTask, RecastNERTask, RecastPunTask
-from .tasks import MultiNLIFictionTask, \
-    MultiNLISlateTask, MultiNLIGovernmentTask, MultiNLITravelTask, \
-    MultiNLITelephoneTask
-from .tasks import POSTaggingTask, CCGTaggingTask
 from .tasks import Reddit_MTTask
->>>>>>> 192c4413
 
 ALL_GLUE_TASKS = ['sst', 'cola', 'mrpc', 'qqp', 'sts-b',
                   'mnli', 'qnli', 'rte', 'wnli']
@@ -87,11 +78,7 @@
              'weakgrounded': (WeakGroundedTask, 'mscoco/weakgrounded/'),
              'grounded': (GroundedTask, 'mscoco/grounded/'),
              'reddit': (RedditTask, 'reddit_comments_replies/'),
-<<<<<<< HEAD
              'reddit_MTtask': (Reddit_MTTask, 'reddit_comments_replies_MT/'),
-=======
-             'reddit_MTtask': (Reddit_MTTask, 'reddit_comments_replies/'),
->>>>>>> 192c4413
              'pos': (POSTaggingTask, 'POS/'),
              'ccg': (CCGTaggingTask, 'CCG/'),
              'nli-prob': (NLITypeProbingTask, 'NLI-Prob/'),
