'''Preprocessing functions and pipeline'''
import io
import os
import sys
import copy
import logging as log
from collections import defaultdict
import numpy as np
import torch

from allennlp.data import Vocabulary
from allennlp.data.token_indexers import \
    SingleIdTokenIndexer, ELMoTokenCharactersIndexer, \
    TokenCharactersIndexer

try:
    import fastText
except BaseException:
    log.info("fastText library not found!")

import _pickle as pkl

from . import serialize
from . import utils
from . import tasks as tasks_module

from .tasks import \
    CoLATask, MRPCTask, MultiNLITask, QQPTask, RTETask, \
    QNLITask, SNLITask, SSTTask, STSBTask, WNLITask, \
    PDTBTask, \
    WikiText2LMTask, WikiText103LMTask, DisSentBWBSingleTask, \
    DisSentWikiSingleTask, DisSentWikiFullTask, \
    JOCITask, PairOrdinalRegressionTask, WeakGroundedTask, \
    GroundedTask, MTTask, BWBLMTask, WikiInsertionsTask, \
    NLITypeProbingTask, MultiNLIAltTask, VAETask, \
    RedditTask
from .tasks import \
    RecastKGTask, RecastLexicosynTask, RecastWinogenderTask, \
    RecastFactualityTask, RecastSentimentTask, RecastVerbcornerTask, \
<<<<<<< HEAD
    RedditTask, \
    RecastVerbnetTask, RecastNERTask, RecastPunTask, TaggingTask, \
    POSTaggingTask, CCGTaggingTask, MultiNLIDiagnosticTask

=======
    RecastVerbnetTask, RecastNERTask, RecastPunTask
from .tasks import MultiNLIFictionTask, \
    MultiNLISlateTask, MultiNLIGovernmentTask, MultiNLITravelTask, \
    MultiNLITelephoneTask
from .tasks import POSTaggingTask, CCGTaggingTask
>>>>>>> b7d1a210

ALL_GLUE_TASKS = ['sst', 'cola', 'mrpc', 'qqp', 'sts-b',
                  'mnli', 'qnli', 'rte', 'wnli', 'mnli-diagnostics']

# DEPRECATED: use @register_task in tasks.py instead.
NAME2INFO = {'sst': (SSTTask, 'SST-2/'),
             'cola': (CoLATask, 'CoLA/'),
             'mrpc': (MRPCTask, 'MRPC/'),
             'qqp': (QQPTask, 'QQP'),
             'sts-b': (STSBTask, 'STS-B/'),
             'mnli': (MultiNLITask, 'MNLI/'),
             'mnli-alt': (MultiNLIAltTask, 'MNLI/'),
             'mnli-fiction': (MultiNLIFictionTask, 'MNLI/'),
             'mnli-slate': (MultiNLISlateTask, 'MNLI/'),
             'mnli-government': (MultiNLIGovernmentTask, 'MNLI/'),
             'mnli-telephone': (MultiNLITelephoneTask, 'MNLI/'),
             'mnli-travel': (MultiNLITravelTask, 'MNLI/'),
             'mnli-diagnostic': (MultiNLIDiagnosticTask, 'MNLI/'),
             'qnli': (QNLITask, 'QNLI/'),
             'rte': (RTETask, 'RTE/'),
             'snli': (SNLITask, 'SNLI/'),
             'wnli': (WNLITask, 'WNLI/'),
             'joci': (JOCITask, 'JOCI/'),
             'wiki2': (WikiText2LMTask, 'WikiText2/'),
             'wiki103': (WikiText103LMTask, 'WikiText103/'),
             'bwb': (BWBLMTask, 'BWB/'),
             'pdtb': (PDTBTask, 'PDTB/'),
             'wmt14_en_de': (MTTask, 'wmt14_en_de'),
             'wikiins': (WikiInsertionsTask, 'wiki-insertions'),
             'dissentbwb': (DisSentBWBSingleTask, 'DisSent/bwb/'),
             'dissentwiki': (DisSentWikiSingleTask, 'DisSent/wikitext/'),
             'dissentwikifull': (DisSentWikiFullTask, 'DisSent/wikitext/'),
             'weakgrounded': (WeakGroundedTask, 'mscoco/weakgrounded/'),
             'grounded': (GroundedTask, 'mscoco/grounded/'),
             'reddit': (RedditTask, 'reddit_comments_replies/'),
             'pos': (POSTaggingTask, 'POS/'),
             'ccg': (CCGTaggingTask, 'CCG/'),
             'nli-prob': (NLITypeProbingTask, 'NLI-Prob/'),
             'vae': (VAETask, 'VAE'),
             'recast-kg': (RecastKGTask, 'DNC/kg-relations'),
             'recast-lexicosyntax': (RecastLexicosynTask, 'DNC/lexicosyntactic_recasted'),
             'recast-winogender': (RecastWinogenderTask, 'DNC/manually-recast-winogender'),
             'recast-factuality': (RecastFactualityTask, 'DNC/recast_factuality_data'),
             'recast-ner': (RecastNERTask, 'DNC/recast_ner_data'),
             'recast-puns': (RecastPunTask, 'DNC/recast_puns_data'),
             'recast-sentiment': (RecastSentimentTask, 'DNC/recast_sentiment_data'),
             'recast-verbcorner': (RecastVerbcornerTask, 'DNC/recast_verbcorner_data'),
             'recast-verbnet': (RecastVerbnetTask, 'DNC/recast_verbnet_data'),
             }
# Add any tasks registered in tasks.py
NAME2INFO.update(tasks_module.REGISTRY)

SOS_TOK, EOS_TOK = "<SOS>", "<EOS>"
SPECIALS = [SOS_TOK, EOS_TOK]

ALL_SPLITS = ['train', 'val', 'test']


def _get_serialized_record_path(task_name, split, preproc_dir):
    """Get the canonical path for a serialized task split."""
    serialized_record_path = os.path.join(preproc_dir,
                                          "{:s}__{:s}_data".format(task_name, split))
    return serialized_record_path


def _get_instance_generator(task_name, split, preproc_dir, fraction=None):
    """Get a lazy generator for the given task and split.

    Args:
        task_name: (string), task name
        split: (string), split name ('train', 'val', or 'test')
        preproc_dir: (string) path to preprocessing dir
        fraction: if set to a float between 0 and 1, load only the specified percentage
          of examples. Hashing is used to ensure that the same examples are loaded each
          epoch.

    Returns:
        serialize.RepeatableIterator yielding Instance objects
    """
    filename = _get_serialized_record_path(task_name, split, preproc_dir)
    assert os.path.isfile(filename), ("Record file '%s' not found!" % filename)
    return serialize.read_records(filename, repeatable=True, fraction=fraction)


def _indexed_instance_generator(instance_iter, vocab):
    """Yield indexed instances. Instances are modified in-place.

    TODO(iftenney): multiprocess the $%^& out of this.

    Args:
        instance_iter: iterable(Instance) of examples
        vocab: Vocabulary for use in indexing

    Yields:
        Instance with indexed fields.
    """
    for instance in instance_iter:
        instance.index_fields(vocab)
        # Strip token fields to save memory and disk.
        del_field_tokens(instance)
        yield instance


def del_field_tokens(instance):
    ''' Save memory by deleting the tokens that will no longer be used.

    Args:
        instance: AllenNLP Instance. Modified in-place.
    '''
    if 'input1' in instance.fields:
        field = instance.fields['input1']
        del field.tokens
    if 'input2' in instance.fields:
        field = instance.fields['input2']
        del field.tokens


def _index_split(task, split, indexers, vocab, record_file):
    """Index instances and stream to disk.
    Args:
        task: Task instance
        split: (string), 'train', 'val', or 'test'
        indexers: dict of token indexers
        vocab: Vocabulary instance
        record_file: (string) file to write serialized Instances to
    """
    log_prefix = "\tTask '%s', split '%s'" % (task.name, split)
    log.info("%s: indexing from scratch", log_prefix)
    split_text = task.get_split_text(split)
    instance_iter = task.process_split(split_text, indexers)
    if hasattr(instance_iter, '__len__'):  # if non-lazy
        log.warn("%s: non-lazy Instance generation. You'll want to refactor "
                 "%s.process_split to return a lazy iterator.", log_prefix,
                 type(task).__name__)
        log.info("%s: %d examples to index", log_prefix, len(instance_iter))
        # Copy so that we don't store indexed data in memory.
        # TODO: remove this case and stream everything.
        instance_iter = utils.copy_iter(instance_iter)

    # Counter for lazy-loaded data, so we can log the # of elements.
    _instance_counter = 0
    def _counter_iter(elems):
        nonlocal _instance_counter
        for elem in elems:
            _instance_counter += 1
            yield elem
    instance_iter = _counter_iter(instance_iter)

    # Actually call generators and stream to disk.
    serialize.write_records(
        _indexed_instance_generator(instance_iter, vocab), record_file)
    log.info("%s: saved %d instances to %s",
             log_prefix, _instance_counter, record_file)

def _find_cached_file(exp_dir: str, global_exp_cache_dir: str,
                      relative_path: str, log_prefix: str="") -> bool:
    """Find a cached file.

    Look in local exp_dir first, then in global_exp_cache_dir. If found in the
    global dir, make a symlink in the local dir pointing to the global one.

    Args:
        exp_dir: (string) local experiment dir
        global_exp_cache_dir: (string) global experiment cache
        relative_path: (string) relative path to file, from exp_dir
        log_prefix: (string) prefix for logging info

    Returns:
        True if file was found in either location.
    """
    if log_prefix:
        log_prefix = log_prefix + ": "
    # Try in local preproc dir.
    local_file = os.path.join(exp_dir, relative_path)
    if os.path.isfile(local_file) or os.path.islink(local_file):
        log.info("%sFound preprocessed copy in %s", log_prefix, local_file)
        return True
    # Try in global preproc dir; if found, make a symlink.
    global_file = os.path.join(global_exp_cache_dir, relative_path)
    if os.path.exists(global_file):
        log.info("%sFound (global) preprocessed copy in %s", log_prefix, global_file)
        os.symlink(global_file, local_file)
        log.info("%sCreated symlink: %s -> %s", log_prefix, local_file, global_file)
        return True
    return False

def _build_embeddings(args, vocab, emb_file: str):
    ''' Build word embeddings from from scratch. '''
    log.info("\tBuilding embeddings from scratch")
    if args.fastText:
        word_embs, _ = get_fastText_model(vocab, args.d_word,
                                          model_file=args.fastText_model_file)
        log.info("\tUsing fastText; no pickling of embeddings.")
        return word_embs

    word_embs = get_embeddings(vocab, args.word_embs_file, args.d_word)
    pkl.dump(word_embs, open(emb_file, 'wb'))
    log.info("\tSaved embeddings to %s", emb_file)
    return word_embs

def _build_vocab(args, tasks, vocab_path: str):
    ''' Build vocabulary from scratch, reading data from tasks. '''
    log.info("\tBuilding vocab from scratch")
    ### FIXME MAGIC NUMBER
    max_v_sizes = {
        'word': args.max_word_v_size,
        'char': args.max_char_v_size,
        'target': 20000, # TODO target max size
    }
    word2freq, char2freq, target2freq = get_words(tasks)
    vocab = get_vocab(word2freq, char2freq, target2freq, max_v_sizes)
    vocab.save_to_files(vocab_path)
    log.info("\tSaved vocab to %s", vocab_path)
    #  del word2freq, char2freq, target2freq

def build_tasks(args):
    '''Main logic for preparing tasks, doing so by
    1) creating / loading the tasks
    2) building / loading the vocabulary
    3) building / loading the word vectors
    4) indexing each task's data
    5) initializing lazy loaders (streaming iterators)
    '''

    # 1) create / load tasks
    prepreproc_dir = os.path.join(args.exp_dir, "prepreproc")
    utils.maybe_make_dir(prepreproc_dir)
    tasks, train_task_names, eval_task_names = \
        get_tasks(args.train_tasks, args.eval_tasks, args.max_seq_len,
                  path=args.data_dir, scratch_path=args.exp_dir,
                  load_pkl=bool(not args.reload_tasks),
                  nli_prob_probe_path=args['nli-prob'].probe_path)

    # 2) build / load vocab and indexers
    vocab_path = os.path.join(args.exp_dir, 'vocab')
    indexers = {}
    if not args.word_embs == 'none':
        indexers["words"] = SingleIdTokenIndexer()
    if args.elmo:
        indexers["elmo"] = ELMoTokenCharactersIndexer("elmo")
    if args.char_embs:
        indexers["chars"] = TokenCharactersIndexer("chars")

    if args.reload_vocab or not os.path.exists(vocab_path):
        _build_vocab(args, tasks, vocab_path)

    # Always load vocab from file.
    vocab = Vocabulary.from_files(vocab_path)
    log.info("\tLoaded vocab from %s", vocab_path)

    word_v_size = vocab.get_vocab_size('tokens')
    char_v_size = vocab.get_vocab_size('chars')
    target_v_size = vocab.get_vocab_size('targets')
    log.info("\tFinished building vocab. Using %d words, %d chars, %d targets.",
             word_v_size, char_v_size, target_v_size)
    args.max_word_v_size, args.max_char_v_size = word_v_size, char_v_size

    # 3) build / load word vectors
    word_embs = None
    if args.word_embs != 'none':
        emb_file = os.path.join(args.exp_dir, 'embs.pkl')
        if args.reload_vocab or not os.path.exists(emb_file):
            word_embs = _build_embeddings(args, vocab, emb_file)
        else:  # load from file
            word_embs = pkl.load(open(emb_file, 'rb'))

    # 4) Index tasks using vocab (if preprocessed copy not available).
    preproc_dir = os.path.join(args.exp_dir, "preproc")
    utils.maybe_make_dir(preproc_dir)
    reindex_tasks = _parse_task_list_arg(args.reindex_tasks)
    for task in tasks:
        force_reindex = (args.reload_indexing and task.name in reindex_tasks)
        for split in ALL_SPLITS:
            log_prefix = "\tTask '%s', split '%s'" % (task.name, split)
            relative_path = _get_serialized_record_path(task.name, split, "preproc")
            cache_found = _find_cached_file(args.exp_dir, args.global_ro_exp_dir,
                                            relative_path, log_prefix=log_prefix)
            if force_reindex or not cache_found:
                # Re-index from scratch.
                record_file = _get_serialized_record_path(task.name, split,
                                                          preproc_dir)
                _index_split(task, split, indexers, vocab, record_file)

        # Delete in-memory data - we'll lazy-load from disk later.
        # TODO: delete task.{split}_data_text as well?
        task.train_data = None
        task.val_data = None
        task.test_data = None
        log.info("\tTask '%s': cleared in-memory data.", task.name)

    log.info("\tFinished indexing tasks")

    # 5) Initialize tasks with data iterators.
    train_tasks = []
    eval_tasks = []
    for task in tasks:
        # Replace lists of instances with lazy generators from disk.
        task.train_data = _get_instance_generator(task.name, "train", preproc_dir,
                                                  fraction=args.training_data_fraction)
        task.val_data = _get_instance_generator(task.name, "val", preproc_dir)
        task.test_data = _get_instance_generator(task.name, "test", preproc_dir)
        if task.name in train_task_names:
            train_tasks.append(task)
        if task.name in eval_task_names:
            if args.training_data_fraction < 1 and task.name in train_task_names:
                # Rebuild the iterator so you see the full dataset in the eval training
                # phase.
                task = copy.deepcopy(task)
                task.train_data = _get_instance_generator(
                    task.name, "train", preproc_dir, fraction=1.0)
            eval_tasks.append(task)

        log.info("\tLazy-loading indexed data for task='%s' from %s",
                 task.name, preproc_dir)
    log.info("All tasks initialized with data iterators.")
    log.info('\t  Training on %s', ', '.join(train_task_names))
    log.info('\t  Evaluating on %s', ', '.join(eval_task_names))
    return train_tasks, eval_tasks, vocab, word_embs


def _parse_task_list_arg(task_list):
    '''Parse task list argument into a list of task names.'''
    if task_list == 'glue':
        return ALL_GLUE_TASKS
    elif task_list == 'none':
        return []
    else:
        return task_list.split(',')


def get_tasks(train_tasks, eval_tasks, max_seq_len, path=None,
              scratch_path=None, load_pkl=1, nli_prob_probe_path=None):
    ''' Load tasks '''
    train_task_names = _parse_task_list_arg(train_tasks)
    eval_task_names = _parse_task_list_arg(eval_tasks)
    task_names = list(set(train_task_names + eval_task_names))

    assert path is not None
    scratch_path = (scratch_path or path)
    log.info("Writing pre-preprocessed tasks to %s", scratch_path)

    tasks = []
    for name in task_names:
        assert name in NAME2INFO, 'Task not found!'
        task_info = NAME2INFO[name]
        task_src_path = os.path.join(path, task_info[1])
        task_scratch_path = os.path.join(scratch_path, task_info[1])
        pkl_path = os.path.join(task_scratch_path, "%s_task.pkl" % name)
        if os.path.isfile(pkl_path) and load_pkl:
            task = pkl.load(open(pkl_path, 'rb'))
            log.info('\tLoaded existing task %s', name)
        else:
            log.info('\tCreating task %s from scratch', name)
            task_cls = task_info[0]
            kw = task_info[2] if len(task_info) > 2 else {}
            if name == 'nli-prob':  # this task takes additional kw
                # TODO: remove special case, replace with something general
                # to pass custom loader args to task.
                kw['probe_path'] = nli_prob_probe_path
            task = task_cls(task_src_path, max_seq_len, name=name, **kw)
            utils.maybe_make_dir(task_scratch_path)
            pkl.dump(task, open(pkl_path, 'wb'))
        #task.truncate(max_seq_len, SOS_TOK, EOS_TOK)

        # Count examples, store in example_counts.
        if not hasattr(task, 'example_counts'):
            task.count_examples()
        log.info("\tTask '%s': %s", task.name,
                 " ".join(("%s=%d" % kv for kv in
                           task.example_counts.items())))
        tasks.append(task)

    log.info("\tFinished loading tasks: %s.", ' '.join([task.name for task in tasks]))
    return tasks, train_task_names, eval_task_names


def get_words(tasks):
    '''
    Get all words for all tasks for all splits for all sentences
    Return dictionary mapping words to frequencies.
    '''
    word2freq, char2freq, target2freq = defaultdict(int), defaultdict(int), defaultdict(int)

    def count_sentence(sentence):
        '''Update counts for words in the sentence'''
        for word in sentence:
            word2freq[word] += 1
            for char in list(word):
                char2freq[char] += 1
        return

    for task in tasks:
        log.info("\tCounting words for task: '%s'", task.name)
        for sentence in task.get_sentences():
            count_sentence(sentence)

    for task in tasks:
        if hasattr(task, "target_sentences"):
            for sentence in task.target_sentences:
                for word in sentence:
                    target2freq[word] += 1

    log.info("\tFinished counting words")
    return word2freq, char2freq, target2freq


def get_vocab(word2freq, char2freq, target2freq, max_v_sizes):
    '''Build vocabulary'''
    vocab = Vocabulary(counter=None, max_vocab_size=max_v_sizes)
    for special in SPECIALS:
        vocab.add_token_to_namespace(special, 'tokens')

    words_by_freq = [(word, freq) for word, freq in word2freq.items()]
    words_by_freq.sort(key=lambda x: x[1], reverse=True)
    for word, _ in words_by_freq[:max_v_sizes['word']]:
        vocab.add_token_to_namespace(word, 'tokens')

    chars_by_freq = [(char, freq) for char, freq in char2freq.items()]
    chars_by_freq.sort(key=lambda x: x[1], reverse=True)
    for char, _ in chars_by_freq[:max_v_sizes['char']]:
        vocab.add_token_to_namespace(char, 'chars')

    targets_by_freq = [(target, freq) for target, freq in target2freq.items()]
    targets_by_freq.sort(key=lambda x: x[1], reverse=True)
    for target, _ in targets_by_freq[:max_v_sizes['target']]:
        vocab.add_token_to_namespace(target, 'targets') # TODO namespace
    return vocab


def get_embeddings(vocab, vec_file, d_word):
    '''Get embeddings for the words in vocab'''
    word_v_size, unk_idx = vocab.get_vocab_size('tokens'), vocab.get_token_index(vocab._oov_token)
    embeddings = np.random.randn(word_v_size, d_word)
    with io.open(vec_file, 'r', encoding='utf-8', newline='\n', errors='ignore') as vec_fh:
        for line in vec_fh:
            word, vec = line.split(' ', 1)
            idx = vocab.get_token_index(word)
            if idx != unk_idx:
                embeddings[idx] = np.array(list(map(float, vec.split())))
    embeddings[vocab.get_token_index(vocab._padding_token)] = 0.
    embeddings = torch.FloatTensor(embeddings)
    log.info("\tFinished loading embeddings")
    return embeddings


def get_fastText_model(vocab, d_word, model_file=None):
    '''
    Same interface as get_embeddings except for fastText. Note that if the path to the model
    is provided, the embeddings will rely on that model instead.
    **Crucially, the embeddings from the pretrained model DO NOT match those from the released
    vector file**
    '''
    word_v_size, unk_idx = vocab.get_vocab_size('tokens'), vocab.get_token_index(vocab._oov_token)
    embeddings = np.random.randn(word_v_size, d_word)
    model = fastText.FastText.load_model(model_file)
    special_tokens = [vocab._padding_token, vocab._oov_token]
    # We can also just check if idx >= 2
    for idx in range(word_v_size):
        word = vocab.get_token_from_index(idx)
        if word in special_tokens:
            continue
        embeddings[idx] = model.get_word_vector(word)
    embeddings[vocab.get_token_index(vocab._padding_token)] = 0.
    embeddings = torch.FloatTensor(embeddings)
    log.info("\tFinished loading pretrained fastText model and embeddings")
    return embeddings, model






<|MERGE_RESOLUTION|>--- conflicted
+++ resolved
@@ -37,18 +37,11 @@
 from .tasks import \
     RecastKGTask, RecastLexicosynTask, RecastWinogenderTask, \
     RecastFactualityTask, RecastSentimentTask, RecastVerbcornerTask, \
-<<<<<<< HEAD
-    RedditTask, \
-    RecastVerbnetTask, RecastNERTask, RecastPunTask, TaggingTask, \
-    POSTaggingTask, CCGTaggingTask, MultiNLIDiagnosticTask
-
-=======
     RecastVerbnetTask, RecastNERTask, RecastPunTask
 from .tasks import MultiNLIFictionTask, \
     MultiNLISlateTask, MultiNLIGovernmentTask, MultiNLITravelTask, \
     MultiNLITelephoneTask
 from .tasks import POSTaggingTask, CCGTaggingTask
->>>>>>> b7d1a210
 
 ALL_GLUE_TASKS = ['sst', 'cola', 'mrpc', 'qqp', 'sts-b',
                   'mnli', 'qnli', 'rte', 'wnli', 'mnli-diagnostics']
