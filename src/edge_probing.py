--- conflicted
+++ resolved
@@ -14,10 +14,7 @@
 
 from typing import Dict, Iterable, List
 
-<<<<<<< HEAD
 SPAN_CONSTANT = 10 # move this
-=======
->>>>>>> 5c61b629
 
 class EdgeClassifierModule(nn.Module):
     ''' Build edge classifier components as a sub-module.
