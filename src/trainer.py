--- conflicted
+++ resolved
@@ -21,14 +21,10 @@
 from allennlp.training.optimizers import Optimizer  # pylint: disable=import-error
 from .utils import device_mapping, assert_for_log  # pylint: disable=import-error
 from .evaluate import evaluate
-<<<<<<< HEAD
+from . import config
 # TODO (Shuning): Copy the agent code into our codebase and import it.
 from .banditSampling import Bandit
 import numpy as np
-=======
-from . import config
-
->>>>>>> 4a61afa2
 
 def build_trainer_params(args, task_names):
     ''' Build trainer parameters, possibly loading task specific parameters '''
