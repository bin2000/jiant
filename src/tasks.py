--- conflicted
+++ resolved
@@ -105,15 +105,6 @@
     def __init__(self, name, n_classes):
         super().__init__(name)
 
-<<<<<<< HEAD
-=======
-
-class RegressionTask(Task):
-    ''' General regression task '''
-
-    def __init__(self, name):
-        super().__init__(name)
->>>>>>> b5329430
 
 
 class PairRegressionTask(RegressionTask):
