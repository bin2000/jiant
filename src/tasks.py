'''Define the tasks and code for loading their data.

- As much as possible, following the existing task hierarchy structure.
- When inheriting, be sure to write and call load_data.
- Set all text data as an attribute, task.sentences (List[List[str]])
- Each task's val_metric should be name_metric, where metric is returned by
get_metrics(): e.g. if task.val_metric = task_name + "_accuracy", then
task.get_metrics() should return {"accuracy": accuracy_val, ... }
'''
import copy
import collections
import itertools
import functools
import os
import math
import logging as log
import json
import numpy as np
from typing import Iterable, Sequence, List, Dict, Any, Type

from allennlp.training.metrics import CategoricalAccuracy, \
        BooleanAccuracy, F1Measure, Average
from allennlp.data.token_indexers import SingleIdTokenIndexer
from .allennlp_mods.correlation import Correlation

# Fields for instance processing
from allennlp.data import Instance, Token
from allennlp.data.fields import TextField, LabelField, SpanField, ListField
from .allennlp_mods.numeric_field import NumericField

from . import serialize
from . import utils
from .utils import load_tsv, process_sentence, truncate

REGISTRY = {}  # Do not edit manually!
def register_task(name, rel_path, **kw):
    '''Decorator to register a task.

    Use this instead of adding to NAME2INFO in preprocess.py

    If kw is not None, this will be passed as additional args when the Task is
    constructed in preprocess.py.

    Usage:
    @register_task('mytask', 'my-task/data', **extra_kw)
    class MyTask(SingleClassificationTask):
        ...
    '''
    def _wrap(cls):
        entry = (cls, rel_path, kw) if kw else (cls, rel_path)
        REGISTRY[name] = entry
        return cls
    return _wrap


def _sentence_to_text_field(sent: Sequence[str], indexers: Any):
    return TextField(list(map(Token, sent)), token_indexers=indexers)


def process_single_pair_task_split(split, indexers, is_pair=True, classification=True):
    '''
    Convert a dataset of sentences into padded sequences of indices. Shared
    across several classes.

    Args:
        - split (list[list[str]]): list of inputs (possibly pair) and outputs
        - pair_input (int)
        - tok2idx (dict)

    Returns:
    '''
    def _make_instance(input1, input2, labels, idx=None):
        d = {}
        d["input1"] = _sentence_to_text_field(input1, indexers)
        if input2:
            d["input2"] = _sentence_to_text_field(input2, indexers)
        if classification:
            d["labels"] = LabelField(labels, label_namespace="labels",
                                     skip_indexing=True)
        else:
            d["labels"] = NumericField(labels)

        if idx is not None:  # numbered test examples
            d["idx"] = LabelField(idx, label_namespace="idxs",
                                  skip_indexing=True)
        return Instance(d)

    if not is_pair:  # dummy iterator for input2
        split = list(split)
        split[1] = itertools.repeat(None)
    # Map over columns: input2, (input2), labels, (idx)
    instances = map(_make_instance, *split)
    #  return list(instances)
    return instances  # lazy iterator


class Task():
    '''Generic class for a task

    Methods and attributes:
        - load_data: load dataset from a path and create splits
        - truncate: truncate data to be at most some length
        - get_metrics:

    Outside the task:
        - process: pad and indexify data given a mapping
        - optimizer
    '''

    def __init__(self, name):
        self.name = name

    def load_data(self, path, max_seq_len):
        ''' Load data from path and create splits. '''
        raise NotImplementedError

    def truncate(self, max_seq_len, sos_tok, eos_tok):
        ''' Shorten sentences to max_seq_len and add sos and eos tokens. '''
        raise NotImplementedError

    def get_sentences(self) -> Iterable[Sequence[str]]:
        ''' Yield sentences, used to compute vocabulary. '''
        yield from self.sentences

    def count_examples(self, splits=['train', 'val', 'test']):
        ''' Count examples in the dataset. '''
        self.example_counts = {}
        for split in splits:
            st = self.get_split_text(split)
            count = self.get_num_examples(st)
            self.example_counts[split] = count

    @property
    def n_train_examples(self):
        return self.example_counts['train']

    @property
    def n_val_examples(self):
        return self.example_counts['val']

    def get_split_text(self, split: str):
        ''' Get split text, typically as list of columns.

        Split should be one of 'train', 'val', or 'test'.
        '''
        return getattr(self, '%s_data_text' % split)

    def get_num_examples(self, split_text):
        ''' Return number of examples in the result of get_split_text.

        Subclass can override this if data is not stored in column format.
        '''
        return len(split_text[0])

    def process_split(self, split, indexers) -> Iterable[Type[Instance]]:
        ''' Process split text into a list of AllenNLP Instances. '''
        raise NotImplementedError

    def get_metrics(self, reset: bool=False) -> Dict:
        ''' Get metrics specific to the task. '''
        raise NotImplementedError


class ClassificationTask(Task):
    ''' General classification task '''
    def __init__(self, name):
        super().__init__(name)


class RegressionTask(Task):
    ''' General regression task '''
    def __init__(self, name):
        super().__init__(name)


class SingleClassificationTask(ClassificationTask):
    ''' Generic sentence pair classification '''

    def __init__(self, name, n_classes):
        super().__init__(name)
        self.n_classes = n_classes
        self.scorer1 = CategoricalAccuracy()
        self.scorer2 = None
        self.val_metric = "%s_accuracy" % self.name
        self.val_metric_decreases = False

    def truncate(self, max_seq_len, sos_tok="<SOS>", eos_tok="<EOS>"):
        self.train_data_text = [truncate(self.train_data_text[0], max_seq_len,
                                         sos_tok, eos_tok), self.train_data_text[1]]
        self.val_data_text = [truncate(self.val_data_text[0], max_seq_len,
                                       sos_tok, eos_tok), self.val_data_text[1]]
        self.test_data_text = [truncate(self.test_data_text[0], max_seq_len,
                                        sos_tok, eos_tok), self.test_data_text[1]]

    def get_metrics(self, reset=False):
        '''Get metrics specific to the task'''
        acc = self.scorer1.get_metric(reset)
        return {'accuracy': acc}

    def process_split(self, split, indexers) -> Iterable[Type[Instance]]:
        ''' Process split text into a list of AllenNLP Instances. '''
        return process_single_pair_task_split(split, indexers, is_pair=False)


class PairClassificationTask(ClassificationTask):
    ''' Generic sentence pair classification '''

    def __init__(self, name, n_classes):
        super().__init__(name)
        self.n_classes = n_classes
        self.scorer1 = CategoricalAccuracy()
        self.scorer2 = None
        self.val_metric = "%s_accuracy" % self.name
        self.val_metric_decreases = False

    def get_metrics(self, reset=False):
        '''Get metrics specific to the task'''
        acc = self.scorer1.get_metric(reset)
        return {'accuracy': acc}

    def process_split(self, split, indexers) -> Iterable[Type[Instance]]:
        ''' Process split text into a list of AllenNLP Instances. '''
        return process_single_pair_task_split(split, indexers, is_pair=True)


class NLIProbingTask(PairClassificationTask):
    ''' Generic probing with NLI test data (cannot be used for train or eval)'''

    def __init__(self, name, n_classes):
        super().__init__(name)
        self.use_classifier = 'mnli'


class PairRegressionTask(RegressionTask):
    ''' Generic sentence pair classification '''

    def __init__(self, name):
        super().__init__(name)
        self.n_classes = 1
        self.scorer1 = Average()  # for average MSE
        self.scorer2 = None
        self.val_metric = "%s_mse" % self.name
        self.val_metric_decreases = True

    def get_metrics(self, reset=False):
        '''Get metrics specific to the task'''
        mse = self.scorer1.get_metric(reset)
        return {'mse': mse}

    def process_split(self, split, indexers) -> Iterable[Type[Instance]]:
        ''' Process split text into a list of AllenNLP Instances. '''
        return process_single_pair_task_split(split, indexers, is_pair=True,
                                              classification=False)


class PairOrdinalRegressionTask(RegressionTask):
    ''' Generic sentence pair ordinal regression.
        Currently just doing regression but added new class
        in case we find a good way to implement ordinal regression with NN'''

    def __init__(self, name):
        super().__init__(name)
        self.n_classes = 1
        self.scorer1 = Average()  # for average MSE
        self.scorer2 = Correlation('spearman')
        self.val_metric = "%s_1-mse" % self.name
        self.val_metric_decreases = False

    def get_metrics(self, reset=False):
        mse = self.scorer1.get_metric(reset)
        spearmanr = self.scorer2.get_metric(reset)
        return {'1-mse': 1 - mse,
                'mse': mse,
                'spearmanr': spearmanr}

    def process_split(self, split, indexers) -> Iterable[Type[Instance]]:
        ''' Process split text into a list of AllenNLP Instances. '''
        return process_single_pair_task_split(split, indexers, is_pair=True,
                                              classification=False)


class SequenceGenerationTask(Task):
    ''' Generic sentence generation task '''

    def __init__(self, name):
        super().__init__(name)
        self.scorer1 = Average()  # for average BLEU or something
        self.scorer2 = None
        self.val_metric = "%s_bleu" % self.name
        self.val_metric_decreases = False

    def get_metrics(self, reset=False):
        '''Get metrics specific to the task'''
        bleu = self.scorer1.get_metric(reset)
        return {'bleu': bleu}


class RankingTask(Task):
    ''' Generic sentence ranking task, given some input '''

    def __init__(self, name, n_choices):
        super().__init__(name)
        self.n_choices = n_choices


class LanguageModelingTask(SequenceGenerationTask):
    ''' Generic language modeling task '''

    def __init__(self, name):
        super().__init__(name)
        self.scorer1 = Average()
        self.scorer2 = None
        self.val_metric = "%s_perplexity" % self.name
        self.val_metric_decreases = True

    def get_num_examples(self, split_text):
        ''' Return number of examples in the result of get_split_text. '''
        # Special case for LM: split_text is a single list.
        return len(split_text)

    def get_metrics(self, reset=False):
        '''Get metrics specific to the task'''
        nll = self.scorer1.get_metric(reset)
        return {'perplexity': math.exp(nll)}

    def process_split(self, split, indexers) -> Iterable[Type[Instance]]:
        ''' Process a language modeling split.

        Split is a single list of sentences here.
        '''
        inp_fwd = [TextField(list(map(Token, sent[:-1])), token_indexers=indexers) for sent in split]
        inp_bwd = [TextField(list(map(Token, sent[::-1][:-1])), token_indexers=indexers)
                   for sent in split]
        if "chars" not in indexers:
            targs_indexers = {"words": SingleIdTokenIndexer()}
        else:
            targs_indexers = indexers
        trg_fwd = [TextField(list(map(Token, sent[1:])), token_indexers=targs_indexers)
                   for sent in split]
        trg_bwd = [TextField(list(map(Token, sent[::-1][1:])), token_indexers=targs_indexers)
                   for sent in split]
        # instances = [Instance({"input": inp, "targs": trg_f, "targs_b": trg_b})
        #             for (inp, trg_f, trg_b) in zip(inputs, trg_fwd, trg_bwd)]
        instances = [Instance({"input": inp_f, "input_bwd": inp_b, "targs": trg_f, "targs_b": trg_b})
                     for (inp_f, inp_b, trg_f, trg_b) in zip(inp_fwd, inp_bwd, trg_fwd, trg_bwd)]
        #instances = [Instance({"input": inp_f, "targs": trg_f}) for (inp_f, trg_f) in zip(inp_fwd, trg_fwd)]
        return instances


class WikiTextLMTask(LanguageModelingTask):
    ''' Language modeling task on Wikitext '''

    def __init__(self, path, max_seq_len, name="wiki"):
        super().__init__(name)
        self.load_data(path, max_seq_len)
        self.sentences = self.train_data_text + self.val_data_text

    def load_data(self, path, max_seq_len):
        tr_data = self.load_txt(os.path.join(path, "train.txt"), max_seq_len)
        val_data = self.load_txt(os.path.join(path, "valid.txt"), max_seq_len)
        te_data = self.load_txt(os.path.join(path, "test.txt"), max_seq_len)
        self.train_data_text = tr_data
        self.val_data_text = val_data
        self.test_data_text = te_data
        log.info("\tFinished loading WikiText")

    def load_txt(self, path, max_seq_len):
        data = []
        with open(path) as txt_fh:
            for row in txt_fh:
                toks = row.strip()
                if toks == '':
                    continue
                data.append(process_sentence(toks, max_seq_len))
        return data


class WikiText2LMTask(WikiTextLMTask):
    ''' Language modeling task on Wikitext 2'''

    def __init__(self, path, max_seq_len, name="wiki2"):
        super().__init__(path, max_seq_len, name)


class WikiText103LMTask(WikiTextLMTask):
    ''' Language modeling task on Wikitext 103'''

    def __init__(self, path, max_seq_len, name="wiki103"):
        super().__init__(path, max_seq_len, name)


class BWBLMTask(WikiTextLMTask):
    ''' Language modeling task on Billion Word Benchmark'''

    def __init__(self, path, max_seq_len, name="bwb"):
        super().__init__(path, max_seq_len, name)


class SSTTask(SingleClassificationTask):
    ''' Task class for Stanford Sentiment Treebank.  '''

    def __init__(self, path, max_seq_len, name="sst"):
        ''' '''
        super(SSTTask, self).__init__(name, 2)
        self.load_data(path, max_seq_len)
        self.sentences = self.train_data_text[0] + self.val_data_text[0]

    def load_data(self, path, max_seq_len):
        ''' Load data '''
        tr_data = load_tsv(os.path.join(path, 'train.tsv'), max_seq_len,
                           s1_idx=0, s2_idx=None, targ_idx=1, skip_rows=1)
        val_data = load_tsv(os.path.join(path, 'dev.tsv'), max_seq_len,
                            s1_idx=0, s2_idx=None, targ_idx=1, skip_rows=1)
        te_data = load_tsv(os.path.join(path, 'test.tsv'), max_seq_len,
                           s1_idx=1, s2_idx=None, targ_idx=None, idx_idx=0, skip_rows=1)
        self.train_data_text = tr_data
        self.val_data_text = val_data
        self.test_data_text = te_data
        log.info("\tFinished loading SST data.")


class RedditTask(RankingTask):
    ''' Task class for Reddit data.  '''

    def __init__(self, path, max_seq_len, name="reddit"):
        ''' '''
        super(RedditTask, self).__init__(name, 2)
        self.load_data(path, max_seq_len)
        self.sentences = self.train_data_text[0] + self.train_data_text[1]  + self.val_data_text[0] + self.val_data_text[1]
        self.scorer1 = Average() #CategoricalAccuracy()
        self.scorer2 = None
        self.val_metric = "%s_accuracy" % self.name
        self.val_metric_decreases = True

    def load_data(self, path, max_seq_len):
        ''' Load data '''
        print("Loading data")
        print("LOADING REDDIT DATA FROM A DIFF LOCATION COMPARED TO REST OF THE TEAM. PLEASE CHANGE")
        path = '//nfs/jsalt/home/raghu/'
        tr_data = load_tsv(os.path.join(path, 'train_2008_Random_200Samples.csv'), max_seq_len,
                           s1_idx=2, s2_idx=3, targ_idx=None, skip_rows=0)
        print("FINISHED LOADING TRAIN DATA")
        dev_data = load_tsv(os.path.join(path, 'dev_2008_Random_200Samples.csv'), max_seq_len,
                           s1_idx=2, s2_idx=3, targ_idx=None, skip_rows=0)
        print("FINISHED LOADING dev DATA")
        test_data = load_tsv(os.path.join(path, 'dev_2008_Random_200Samples.csv'), max_seq_len,
                           s1_idx=2, s2_idx=3, targ_idx=None, skip_rows=0)
        print("FINISHED LOADING test DATA")
        self.train_data_text = tr_data
        self.val_data_text = dev_data
        self.test_data_text = test_data
        log.info("\tFinished loading Temporary Reddit data.")

    def process_split(self, split, indexers) -> Iterable[Type[Instance]]:
        ''' Process split text into a list of AllenNLP Instances. '''
        return process_single_pair_task_split(split, indexers, is_pair=True)

    def get_metrics(self, reset=False):
        '''Get metrics specific to the task'''
        acc = self.scorer1.get_metric(reset)
        return {'accuracy': acc}


class Reddit_MTTask(SequenceGenerationTask):
<<<<<<< HEAD
    ''' Same as Machine Translation Task except for the load_data function'''
=======
    '''Machine Translation Task'''
>>>>>>> 192c4413

    def __init__(self, path, max_seq_len, name='Reddit_MTTask'):
        super().__init__(name)
        self.scorer1 = Average()
        self.scorer2 = None
        self.val_metric = "%s_perplexity" % self.name
        self.val_metric_decreases = True
        self.load_data(path, max_seq_len)
<<<<<<< HEAD
        self.sentences = self.train_data_text[0] + self.val_data_text[0] + \
            self.train_data_text[2] + self.val_data_text[2]
        self.target_indexer = {"words": SingleIdTokenIndexer(namespace="targets")}

    def load_data(self, path, max_seq_len):
        print("Loading data")
=======
        self.sentences = self.train_data_text[0] + self.val_data_text[0]
        self.target_sentences = self.train_data_text[2] + self.val_data_text[2]
        self.target_indexer = {"words": SingleIdTokenIndexer(namespace="targets")} # TODO namespace

    def process_split(self, split, indexers) -> Iterable[Type[Instance]]:
        ''' Process a machine translation split '''
        def _make_instance(input, target):
             d = {}
             d["inputs"] = _sentence_to_text_field(input, indexers)
             d["targs"] = _sentence_to_text_field(target, self.target_indexer)  # this line changed
             return Instance(d)
        # Map over columns: inputs, targs
        instances = map(_make_instance, split[0], split[2])
        #  return list(instances)
        return instances  # lazy iterator

    def load_data(self, path, max_seq_len):
>>>>>>> 192c4413
        print("LOADING REDDIT DATA FROM A DIFF LOCATION COMPARED TO REST OF THE TEAM. PLEASE CHANGE")
        path = '//nfs/jsalt/home/raghu/'
        self.train_data_text = load_tsv(os.path.join(path, 'train_2008_Random_200Samples.csv'), max_seq_len,
                                        s1_idx=2, s2_idx=None, targ_idx=3,
                                        targ_fn=lambda t: t.split(' '))
        self.val_data_text = load_tsv(os.path.join(path, 'dev_2008_Random_200Samples.csv'), max_seq_len,
<<<<<<< HEAD
                                        s1_idx=2, s2_idx=None, targ_idx=3,
                                        targ_fn=lambda t: t.split(' '))
        self.test_data_text = load_tsv(os.path.join(path, 'dev_2008_Random_200Samples.csv'), max_seq_len,
                                        s1_idx=2, s2_idx=None, targ_idx=3,
                                        targ_fn=lambda t: t.split(' '))

        log.info("\tFinished loading Temporary Reddit data for MT task.")
=======
                                      s1_idx=2, s2_idx=None, targ_idx=3,
                                      targ_fn=lambda t: t.split(' '))
        self.test_data_text = load_tsv(os.path.join(path, 'dev_2008_Random_200Samples.csv'), max_seq_len,
                                       s1_idx=2, s2_idx=None, targ_idx=3,
                                       targ_fn=lambda t: t.split(' '))

        log.info("\tFinished loading MT data.")
>>>>>>> 192c4413

    def get_metrics(self, reset=False):
        '''Get metrics specific to the task'''
        ppl = self.scorer1.get_metric(reset)
        return {'perplexity': ppl}

<<<<<<< HEAD
    def process_split(self, split, indexers) -> Iterable[Type[Instance]]:
        ''' Process a machine translation split '''
        def _make_instance(input, target):
            d = {}
            d["inputs"] = _sentence_to_text_field(input, indexers)
            d["targs"] = _sentence_to_text_field(target, indexers=self.target_indexer)
            return Instance(d)
        # Map over columns: inputs, targs
        instances = map(_make_instance, split[0], split[2])
        #  return list(instances)
        return instances  # lazy iterator

=======
>>>>>>> 192c4413

class CoLATask(SingleClassificationTask):
    '''Class for Warstdadt acceptability task'''

    def __init__(self, path, max_seq_len, name="acceptability"):
        ''' '''
        super(CoLATask, self).__init__(name, 2)
        self.load_data(path, max_seq_len)
        self.sentences = self.train_data_text[0] + self.val_data_text[0]
        self.val_metric = "%s_mcc" % self.name
        self.val_metric_decreases = False
        #self.scorer1 = Average()
        self.scorer1 = Correlation("matthews")
        self.scorer2 = CategoricalAccuracy()

    def load_data(self, path, max_seq_len):
        '''Load the data'''
        tr_data = load_tsv(os.path.join(path, "train.tsv"), max_seq_len,
                           s1_idx=3, s2_idx=None, targ_idx=1)
        val_data = load_tsv(os.path.join(path, "dev.tsv"), max_seq_len,
                            s1_idx=3, s2_idx=None, targ_idx=1)
        te_data = load_tsv(os.path.join(path, 'test.tsv'), max_seq_len,
                           s1_idx=1, s2_idx=None, targ_idx=None, idx_idx=0, skip_rows=1)
        self.train_data_text = tr_data
        self.val_data_text = val_data
        self.test_data_text = te_data
        log.info("\tFinished loading CoLA.")

    def get_metrics(self, reset=False):
        return {'mcc': self.scorer1.get_metric(reset),
                'accuracy': self.scorer2.get_metric(reset)}


class QQPTask(PairClassificationTask):
    ''' Task class for Quora Question Pairs. '''

    def __init__(self, path, max_seq_len, name="qqp"):
        super().__init__(name, 2)
        self.load_data(path, max_seq_len)
        self.sentences = self.train_data_text[0] + self.train_data_text[1] + \
            self.val_data_text[0] + self.val_data_text[1]
        self.scorer2 = F1Measure(1)
        self.val_metric = "%s_acc_f1" % name
        self.val_metric_decreases = False

    def load_data(self, path, max_seq_len):
        '''Process the dataset located at data_file.'''
        tr_data = load_tsv(os.path.join(path, "train.tsv"), max_seq_len,
                           s1_idx=3, s2_idx=4, targ_idx=5, skip_rows=1)
        val_data = load_tsv(os.path.join(path, "dev.tsv"), max_seq_len,
                            s1_idx=3, s2_idx=4, targ_idx=5, skip_rows=1)
        te_data = load_tsv(os.path.join(path, 'test.tsv'), max_seq_len,
                           s1_idx=1, s2_idx=2, targ_idx=None, idx_idx=0, skip_rows=1)
        self.train_data_text = tr_data
        self.val_data_text = val_data
        self.test_data_text = te_data
        log.info("\tFinished loading QQP data.")

    def get_metrics(self, reset=False):
        '''Get metrics specific to the task'''
        acc = self.scorer1.get_metric(reset)
        pcs, rcl, f1 = self.scorer2.get_metric(reset)
        return {'acc_f1': (acc + f1) / 2, 'accuracy': acc, 'f1': f1,
                'precision': pcs, 'recall': rcl}


class MultiNLISingleGenreTask(PairClassificationTask):
    ''' Task class for Multi-Genre Natural Language Inference, Fiction genre.'''

    def __init__(self, path, max_seq_len, genre, name):
        '''MNLI'''
        super(MultiNLISingleGenreTask, self).__init__(name, 3)
        self.load_data(path, max_seq_len, genre)
        self.scorer2 = None
        self.sentences = self.train_data_text[0] + self.train_data_text[1] + \
            self.val_data_text[0] + self.val_data_text[1]

    def load_data(self, path, max_seq_len, genre):
        '''Process the dataset located at path. We only use the in-genre matche data.'''
        targ_map = {'neutral': 0, 'entailment': 1, 'contradiction': 2}

        tr_data = load_tsv(
            os.path.join(
                path,
                'train.tsv'),
            max_seq_len,
            s1_idx=8,
            s2_idx=9,
            targ_idx=11,
            targ_map=targ_map,
            skip_rows=1,
            filter_idx=3,
            filter_value=genre)

        val_matched_data = load_tsv(
            os.path.join(
                path,
                'dev_matched.tsv'),
            max_seq_len,
            s1_idx=8,
            s2_idx=9,
            targ_idx=11,
            targ_map=targ_map,
            skip_rows=1,
            filter_idx=3,
            filter_value=genre)

        te_matched_data = load_tsv(
            os.path.join(
                path,
                'test_matched.tsv'),
            max_seq_len,
            s1_idx=8,
            s2_idx=9,
            targ_idx=None,
            idx_idx=0,
            skip_rows=1,
            filter_idx=3,
            filter_value=genre)

        self.train_data_text = tr_data
        self.val_data_text = val_matched_data
        self.test_data_text = te_matched_data
        log.info("\tFinished loading MNLI " + genre + " data.")

    def get_metrics(self, reset=False):
        ''' No F1 '''
        return {'accuracy': self.scorer1.get_metric(reset)}


class MultiNLIFictionTask(MultiNLISingleGenreTask):
    ''' Task class for Multi-Genre Natural Language Inference, Fiction genre.'''

    def __init__(self, path, max_seq_len, name="mnli-fiction"):
        '''MNLI'''
        super(
            MultiNLIFictionTask,
            self).__init__(
            path,
            max_seq_len,
            genre="fiction",
            name=name)


class MultiNLISlateTask(MultiNLISingleGenreTask):
    ''' Task class for Multi-Genre Natural Language Inference, Fiction genre.'''

    def __init__(self, path, max_seq_len, name="mnli-slate"):
        '''MNLI'''
        super(MultiNLISlateTask, self).__init__(path, max_seq_len, genre="slate", name=name)


class MultiNLIGovernmentTask(MultiNLISingleGenreTask):
    ''' Task class for Multi-Genre Natural Language Inference, Fiction genre.'''

    def __init__(self, path, max_seq_len, name="mnli-government"):
        '''MNLI'''
        super(
            MultiNLIGovernmentTask,
            self).__init__(
            path,
            max_seq_len,
            genre="government",
            name=name)


class MultiNLITelephoneTask(MultiNLISingleGenreTask):
    ''' Task class for Multi-Genre Natural Language Inference, Fiction genre.'''

    def __init__(self, path, max_seq_len, name="mnli-telephone"):
        '''MNLI'''
        super(
            MultiNLITelephoneTask,
            self).__init__(
            path,
            max_seq_len,
            genre="telephone",
            name=name)


class MultiNLITravelTask(MultiNLISingleGenreTask):
    ''' Task class for Multi-Genre Natural Language Inference, Fiction genre.'''

    def __init__(self, path, max_seq_len, name="mnli-travel"):
        '''MNLI'''
        super(
            MultiNLITravelTask,
            self).__init__(
            path,
            max_seq_len,
            genre="travel",
            name=name)


class MRPCTask(PairClassificationTask):
    ''' Task class for Microsoft Research Paraphase Task.  '''

    def __init__(self, path, max_seq_len, name="mrpc"):
        ''' '''
        super(MRPCTask, self).__init__(name, 2)
        self.load_data(path, max_seq_len)
        self.sentences = self.train_data_text[0] + self.train_data_text[1] + \
            self.val_data_text[0] + self.val_data_text[1]
        self.scorer2 = F1Measure(1)
        self.val_metric = "%s_acc_f1" % name
        self.val_metric_decreases = False

    def load_data(self, path, max_seq_len):
        ''' Process the dataset located at path.  '''
        tr_data = load_tsv(os.path.join(path, "train.tsv"), max_seq_len,
                           s1_idx=3, s2_idx=4, targ_idx=0, skip_rows=1)
        val_data = load_tsv(os.path.join(path, "dev.tsv"), max_seq_len,
                            s1_idx=3, s2_idx=4, targ_idx=0, skip_rows=1)
        te_data = load_tsv(os.path.join(path, 'test.tsv'), max_seq_len,
                           s1_idx=3, s2_idx=4, targ_idx=None, idx_idx=0, skip_rows=1)
        self.train_data_text = tr_data
        self.val_data_text = val_data
        self.test_data_text = te_data
        log.info("\tFinished loading MRPC data.")

    def get_metrics(self, reset=False):
        '''Get metrics specific to the task'''
        acc = self.scorer1.get_metric(reset)
        pcs, rcl, f1 = self.scorer2.get_metric(reset)
        return {'acc_f1': (acc + f1) / 2, 'accuracy': acc, 'f1': f1,
                'precision': pcs, 'recall': rcl}


class STSBTask(PairRegressionTask):
    ''' Task class for Sentence Textual Similarity Benchmark.  '''

    def __init__(self, path, max_seq_len, name="sts_benchmark"):
        ''' '''
        super(STSBTask, self).__init__(name)
        self.load_data(path, max_seq_len)
        self.sentences = self.train_data_text[0] + self.train_data_text[1] + \
            self.val_data_text[0] + self.val_data_text[1]
        #self.scorer1 = Average()
        #self.scorer2 = Average()
        self.scorer1 = Correlation("pearson")
        self.scorer2 = Correlation("spearman")
        self.val_metric = "%s_corr" % self.name
        self.val_metric_decreases = False

    def load_data(self, path, max_seq_len):
        ''' Load data '''
        tr_data = load_tsv(os.path.join(path, 'train.tsv'), max_seq_len, skip_rows=1,
                           s1_idx=7, s2_idx=8, targ_idx=9, targ_fn=lambda x: float(x) / 5)
        val_data = load_tsv(os.path.join(path, 'dev.tsv'), max_seq_len, skip_rows=1,
                            s1_idx=7, s2_idx=8, targ_idx=9, targ_fn=lambda x: float(x) / 5)
        te_data = load_tsv(os.path.join(path, 'test.tsv'), max_seq_len,
                           s1_idx=7, s2_idx=8, targ_idx=None, idx_idx=0, skip_rows=1)
        self.train_data_text = tr_data
        self.val_data_text = val_data
        self.test_data_text = te_data
        log.info("\tFinished loading STS Benchmark data.")

    def get_metrics(self, reset=False):
        pearsonr = self.scorer1.get_metric(reset)
        spearmanr = self.scorer2.get_metric(reset)
        return {'corr': (pearsonr + spearmanr) / 2,
                'pearsonr': pearsonr, 'spearmanr': spearmanr}


class SNLITask(PairClassificationTask):
    ''' Task class for Stanford Natural Language Inference '''

    def __init__(self, path, max_seq_len, name="snli"):
        ''' Do stuff '''
        super(SNLITask, self).__init__(name, 3)
        self.load_data(path, max_seq_len)
        self.sentences = self.train_data_text[0] + self.train_data_text[1] + \
            self.val_data_text[0] + self.val_data_text[1]

    def load_data(self, path, max_seq_len):
        ''' Process the dataset located at path.  '''
        targ_map = {'neutral': 0, 'entailment': 1, 'contradiction': 2}
        tr_data = load_tsv(os.path.join(path, "train.tsv"), max_seq_len, targ_map=targ_map,
                           s1_idx=7, s2_idx=8, targ_idx=-1, skip_rows=1)
        val_data = load_tsv(os.path.join(path, "dev.tsv"), max_seq_len, targ_map=targ_map,
                            s1_idx=7, s2_idx=8, targ_idx=-1, skip_rows=1)
        te_data = load_tsv(os.path.join(path, 'test.tsv'), max_seq_len,
                           s1_idx=7, s2_idx=8, targ_idx=None, idx_idx=0, skip_rows=1)
        self.train_data_text = tr_data
        self.val_data_text = val_data
        self.test_data_text = te_data
        log.info("\tFinished loading SNLI data.")


class MultiNLITask(PairClassificationTask):
    ''' Task class for Multi-Genre Natural Language Inference '''

    def __init__(self, path, max_seq_len, name="mnli"):
        '''MNLI'''
        super(MultiNLITask, self).__init__(name, 3)
        self.load_data(path, max_seq_len)
        self.sentences = self.train_data_text[0] + self.train_data_text[1] + \
            self.val_data_text[0] + self.val_data_text[1]

    def load_data(self, path, max_seq_len):
        '''Process the dataset located at path.'''
        targ_map = {'neutral': 0, 'entailment': 1, 'contradiction': 2}
        tr_data = load_tsv(os.path.join(path, 'train.tsv'), max_seq_len,
                           s1_idx=8, s2_idx=9, targ_idx=11, targ_map=targ_map, skip_rows=1)
        val_matched_data = load_tsv(os.path.join(path, 'dev_matched.tsv'), max_seq_len,
                                    s1_idx=8, s2_idx=9, targ_idx=11, targ_map=targ_map, skip_rows=1)
        val_mismatched_data = load_tsv(os.path.join(path, 'dev_mismatched.tsv'), max_seq_len,
                                       s1_idx=8, s2_idx=9, targ_idx=11, targ_map=targ_map,
                                       skip_rows=1)
        val_data = [m + mm for m, mm in zip(val_matched_data, val_mismatched_data)]
        val_data = tuple(val_data)
        val_data = val_matched_data

        te_matched_data = load_tsv(os.path.join(path, 'test_matched.tsv'), max_seq_len,
                                   s1_idx=8, s2_idx=9, targ_idx=None, idx_idx=0, skip_rows=1)
        te_mismatched_data = load_tsv(os.path.join(path, 'test_mismatched.tsv'), max_seq_len,
                                      s1_idx=8, s2_idx=9, targ_idx=None, idx_idx=0, skip_rows=1)
        te_diagnostic_data = load_tsv(os.path.join(path, 'diagnostic.tsv'), max_seq_len,
                                      s1_idx=1, s2_idx=2, targ_idx=None, idx_idx=0, skip_rows=1)
        te_data = [m + mm + d for m, mm, d in
                   zip(te_matched_data, te_mismatched_data, te_diagnostic_data)]
        te_data[3] = list(range(len(te_data[3])))

        self.train_data_text = tr_data
        self.val_data_text = val_data
        self.test_data_text = te_data
        log.info("\tFinished loading MNLI data.")

class NLITypeProbingTask(PairClassificationTask):
    ''' Task class for Probing Task (NLI-type)'''

    def __init__(self, path, max_seq_len, name="nli-prob", probe_path="probe_dummy.tsv"):
        super(NLITypeProbingTask, self).__init__(name, 3)
        self.load_data(path, max_seq_len, probe_path)
        self.use_classifier = 'mnli'
        self.sentences = self.train_data_text[0] + self.train_data_text[1] + \
            self.val_data_text[0] + self.val_data_text[1]

    def load_data(self, path, max_seq_len, probe_path):
        targ_map = {'neutral': 0, 'entailment': 1, 'contradiction': 2}
        tr_data = load_tsv(os.path.join(path, 'train_dummy.tsv'), max_seq_len,
                        s1_idx=1, s2_idx=2, targ_idx=None, targ_map=targ_map, skip_rows=0)
        val_data = load_tsv(os.path.join(path, probe_path), max_seq_len,
                        s1_idx=0, s2_idx=1, targ_idx=2, targ_map=targ_map, skip_rows=0)
        te_data = load_tsv(os.path.join(path, 'test_dummy.tsv'), max_seq_len,
                        s1_idx=1, s2_idx=2, targ_idx=None, targ_map=targ_map, skip_rows=0)

        self.train_data_text = tr_data
        self.val_data_text = val_data
        self.test_data_text = te_data
        log.info("\tFinished loading NLI-type probing data.")


class MultiNLIAltTask(MultiNLITask):
    ''' Task class for Multi-Genre Natural Language Inference.

    Identical to MultiNLI class, but it can be handy to have two when controlling model settings.
    '''

    def __init__(self, path, max_seq_len, name="mnli-alt"):
        '''MNLI'''
        super(MultiNLIAltTask, self).__init__(path, max_seq_len, name)


class RTETask(PairClassificationTask):
    ''' Task class for Recognizing Textual Entailment 1, 2, 3, 5 '''

    def __init__(self, path, max_seq_len, name="rte"):
        ''' '''
        super(RTETask, self).__init__(name, 2)
        self.load_data(path, max_seq_len)
        self.sentences = self.train_data_text[0] + self.train_data_text[1] + \
            self.val_data_text[0] + self.val_data_text[1]

    def load_data(self, path, max_seq_len):
        ''' Process the datasets located at path. '''
        targ_map = {"not_entailment": 0, "entailment": 1}
        tr_data = load_tsv(os.path.join(path, 'train.tsv'), max_seq_len, targ_map=targ_map,
                           s1_idx=1, s2_idx=2, targ_idx=3, skip_rows=1)
        val_data = load_tsv(os.path.join(path, 'dev.tsv'), max_seq_len, targ_map=targ_map,
                            s1_idx=1, s2_idx=2, targ_idx=3, skip_rows=1)
        te_data = load_tsv(os.path.join(path, 'test.tsv'), max_seq_len,
                           s1_idx=1, s2_idx=2, targ_idx=None, idx_idx=0, skip_rows=1)

        self.train_data_text = tr_data
        self.val_data_text = val_data
        self.test_data_text = te_data
        log.info("\tFinished loading RTE.")


class QNLITask(PairClassificationTask):
    '''Task class for SQuAD NLI'''

    def __init__(self, path, max_seq_len, name="squad"):
        super(QNLITask, self).__init__(name, 2)
        self.load_data(path, max_seq_len)
        self.sentences = self.train_data_text[0] + self.train_data_text[1] + \
            self.val_data_text[0] + self.val_data_text[1]

    def load_data(self, path, max_seq_len):
        '''Load the data'''
        targ_map = {'not_entailment': 0, 'entailment': 1}
        tr_data = load_tsv(os.path.join(path, "train.tsv"), max_seq_len, targ_map=targ_map,
                           s1_idx=1, s2_idx=2, targ_idx=3, skip_rows=1)
        val_data = load_tsv(os.path.join(path, "dev.tsv"), max_seq_len, targ_map=targ_map,
                            s1_idx=1, s2_idx=2, targ_idx=3, skip_rows=1)
        te_data = load_tsv(os.path.join(path, 'test.tsv'), max_seq_len,
                           s1_idx=1, s2_idx=2, targ_idx=None, idx_idx=0, skip_rows=1)
        self.train_data_text = tr_data
        self.val_data_text = val_data
        self.test_data_text = te_data
        log.info("\tFinished loading QNLI.")


class WNLITask(PairClassificationTask):
    '''Class for Winograd NLI task'''

    def __init__(self, path, max_seq_len, name="winograd"):
        ''' '''
        super(WNLITask, self).__init__(name, 2)
        self.load_data(path, max_seq_len)
        self.sentences = self.train_data_text[0] + self.train_data_text[1] + \
            self.val_data_text[0] + self.val_data_text[1]

    def load_data(self, path, max_seq_len):
        '''Load the data'''
        tr_data = load_tsv(os.path.join(path, "train.tsv"), max_seq_len,
                           s1_idx=1, s2_idx=2, targ_idx=3, skip_rows=1)
        val_data = load_tsv(os.path.join(path, "dev.tsv"), max_seq_len,
                            s1_idx=1, s2_idx=2, targ_idx=3, skip_rows=1)
        te_data = load_tsv(os.path.join(path, 'test.tsv'), max_seq_len,
                           s1_idx=1, s2_idx=2, targ_idx=None, idx_idx=0, skip_rows=1)
        self.train_data_text = tr_data
        self.val_data_text = val_data
        self.test_data_text = te_data
        log.info("\tFinished loading Winograd.")


class JOCITask(PairOrdinalRegressionTask):
    '''Class for JOCI ordinal regression task'''

    def __init__(self, path, max_seq_len, name="joci"):
        super(JOCITask, self).__init__(name)
        self.load_data(path, max_seq_len)
        self.sentences = self.train_data_text[0] + self.train_data_text[1] + \
            self.val_data_text[0] + self.val_data_text[1]

    def load_data(self, path, max_seq_len):
        tr_data = load_tsv(os.path.join(path, 'train.tsv'), max_seq_len, skip_rows=1,
                           s1_idx=0, s2_idx=1, targ_idx=2)
        val_data = load_tsv(os.path.join(path, 'dev.tsv'), max_seq_len, skip_rows=1,
                            s1_idx=0, s2_idx=1, targ_idx=2)
        te_data = load_tsv(os.path.join(path, 'test.tsv'), max_seq_len, skip_rows=1,
                           s1_idx=0, s2_idx=1, targ_idx=2)
        self.train_data_text = tr_data
        self.val_data_text = val_data
        self.test_data_text = te_data
        log.info("\tFinished loading JOCI data.")


class PDTBTask(PairClassificationTask):
    ''' Task class for discourse relation prediction using PDTB'''

    def __init__(self, path, max_seq_len, name="pdtb"):
        ''' Load data and initialize'''
        super(PDTBTask, self).__init__(name, 99)
        self.load_data(path, max_seq_len)
        self.sentences = self.train_data_text[0] + self.train_data_text[1] + \
            self.val_data_text[0] + self.val_data_text[1]

    def load_data(self, path, max_seq_len):
        ''' Process the dataset located at path.  '''

        tr_data = load_tsv(os.path.join(path, "pdtb_sentence_pairs.train.txt"), max_seq_len,
                           s1_idx=4, s2_idx=5, targ_idx=3)
        val_data = load_tsv(os.path.join(path, "pdtb_sentence_pairs.dev.txt"), max_seq_len,
                            s1_idx=4, s2_idx=5, targ_idx=3)
        te_data = load_tsv(os.path.join(path, "pdtb_sentence_pairs.test.txt"), max_seq_len,
                           s1_idx=4, s2_idx=5, targ_idx=3)
        self.train_data_text = tr_data
        self.val_data_text = val_data
        self.test_data_text = te_data
        log.info("\tFinished loading PDTB data.")


class MTTask(SequenceGenerationTask):
    '''Machine Translation Task'''

    def __init__(self, path, max_seq_len, name='MTTask'):
        super().__init__(name)
        self.scorer1 = Average()
        self.scorer2 = None
        self.val_metric = "%s_perplexity" % self.name
        self.val_metric_decreases = True
        self.load_data(path, max_seq_len)
        self.sentences = self.train_data_text[0] + self.val_data_text[0]
        self.target_sentences = self.train_data_text[2] + self.val_data_text[2]
        self.target_indexer = {"words": SingleIdTokenIndexer(namespace="targets")} # TODO namespace

    def process_split(self, split, indexers) -> Iterable[Type[Instance]]:
        ''' Process a machine translation split '''
        def _make_instance(input, target):
             d = {}
             d["inputs"] = _sentence_to_text_field(input, indexers)
             d["targs"] = _sentence_to_text_field(target, self.target_indexer)  # this line changed
             return Instance(d)
        # Map over columns: inputs, targs
        instances = map(_make_instance, split[0], split[2])
        #  return list(instances)
        return instances  # lazy iterator

    def load_data(self, path, max_seq_len):
        self.train_data_text = load_tsv(os.path.join(path, 'train.txt'), max_seq_len,
                                        s1_idx=0, s2_idx=None, targ_idx=1,
                                        targ_fn=lambda t: t.split(' '))
        self.val_data_text = load_tsv(os.path.join(path, 'valid.txt'), max_seq_len,
                                      s1_idx=0, s2_idx=None, targ_idx=1,
                                      targ_fn=lambda t: t.split(' '))
        self.test_data_text = load_tsv(os.path.join(path, 'test.txt'), max_seq_len,
                                       s1_idx=0, s2_idx=None, targ_idx=1,
                                       targ_fn=lambda t: t.split(' '))

        log.info("\tFinished loading MT data.")

    def get_metrics(self, reset=False):
        '''Get metrics specific to the task'''
        ppl = self.scorer1.get_metric(reset)
        return {'perplexity': ppl}


class WikiInsertionsTask(MTTask):
    '''Task which predicts a span to insert at a given index'''

    def __init__(self, path, max_seq_len, name='WikiInsertionTask'):
        super().__init__(path, max_seq_len, name)
        self.scorer1 = Average()
        self.scorer2 = None
        self.val_metric = "%s_perplexity" % self.name
        self.val_metric_decreases = True
        self.load_data(path, max_seq_len)
        self.sentences = self.train_data_text[0] + self.val_data_text[0]
        self.target_sentences = self.train_data_text[2] + self.val_data_text[2]

    def load_data(self, path, max_seq_len):
        self.train_data_text = load_tsv(os.path.join(path, 'train.tsv'), max_seq_len,
                                        s1_idx=0, s2_idx=None, targ_idx=3, skip_rows=1,
                                        targ_fn=lambda t: t.split(' '))
        self.val_data_text = load_tsv(os.path.join(path, 'dev.tsv'), max_seq_len,
                                      s1_idx=0, s2_idx=None, targ_idx=3, skip_rows=1,
                                      targ_fn=lambda t: t.split(' '))
        self.test_data_text = load_tsv(os.path.join(path, 'test.tsv'), max_seq_len,
                                       s1_idx=0, s2_idx=None, targ_idx=3, skip_rows=1,
                                       targ_fn=lambda t: t.split(' '))
        log.info("\tFinished loading WikiInsertions data.")

    def get_metrics(self, reset=False):
        '''Get metrics specific to the task'''
        ppl = self.scorer1.get_metric(reset)
        return {'perplexity': ppl}

class DisSentBWBSingleTask(PairClassificationTask):
    ''' Task class for DisSent with the Billion Word Benchmark'''

    def __init__(self, path, max_seq_len, name="dissentbwb"):
        super().__init__(name, 8)  # 8 classes, for 8 discource markers
        self.load_data(path, max_seq_len)
        self.sentences = self.train_data_text[0] + self.train_data_text[1] + \
            self.val_data_text[0] + self.val_data_text[1]

    def load_data(self, path, max_seq_len):
        '''Process the dataset located at data_file.'''
        tr_data = load_tsv(os.path.join(path, "bwb.dissent.single_sent.train"), max_seq_len,
                           s1_idx=0, s2_idx=1, targ_idx=2)
        val_data = load_tsv(os.path.join(path, "bwb.dissent.single_sent.valid"), max_seq_len,
                            s1_idx=0, s2_idx=1, targ_idx=2)
        te_data = load_tsv(os.path.join(path, 'bwb.dissent.single_sent.test'), max_seq_len,
                           s1_idx=0, s2_idx=1, targ_idx=2)
        self.train_data_text = tr_data
        self.val_data_text = val_data
        self.test_data_text = te_data
        log.info("\tFinished loading DisSent data.")


class DisSentWikiSingleTask(PairClassificationTask):
    ''' Task class for DisSent with Wikitext 103 only considering clauses from within a single sentence'''

    def __init__(self, path, max_seq_len, name="dissentwiki"):
        super().__init__(name, 8)  # 8 classes, for 8 discource markers
        self.load_data(path, max_seq_len)
        self.sentences = self.train_data_text[0] + self.train_data_text[1] + \
            self.val_data_text[0] + self.val_data_text[1]

    def load_data(self, path, max_seq_len):
        '''Process the dataset located at data_file.'''
        tr_data = load_tsv(os.path.join(path, "wikitext.dissent.single_sent.train"), max_seq_len,
                           s1_idx=0, s2_idx=1, targ_idx=2)
        val_data = load_tsv(os.path.join(path, "wikitext.dissent.single_sent.valid"), max_seq_len,
                            s1_idx=0, s2_idx=1, targ_idx=2)
        te_data = load_tsv(os.path.join(path, 'wikitext.dissent.single_sent.test'), max_seq_len,
                           s1_idx=0, s2_idx=1, targ_idx=2)
        self.train_data_text = tr_data
        self.val_data_text = val_data
        self.test_data_text = te_data
        log.info("\tFinished loading DisSent data.")


class DisSentWikiFullTask(PairClassificationTask):
    ''' Task class for DisSent with Wikitext 103 only considering clauses from within a single sentence'''

    def __init__(self, path, max_seq_len, name="dissentwikifull"):
        super().__init__(name, 8)  # 8 classes, for 8 discource markers
        self.load_data(path, max_seq_len)
        self.sentences = self.train_data_text[0] + self.train_data_text[1] + \
            self.val_data_text[0] + self.val_data_text[1]

    def load_data(self, path, max_seq_len):
        '''Process the dataset located at data_file.'''
        tr_data = load_tsv(os.path.join(path, "wikitext.dissent.train"), max_seq_len,
                           s1_idx=0, s2_idx=1, targ_idx=2)
        val_data = load_tsv(os.path.join(path, "wikitext.dissent.valid"), max_seq_len,
                            s1_idx=0, s2_idx=1, targ_idx=2)
        te_data = load_tsv(os.path.join(path, 'wikitext.dissent.test'), max_seq_len,
                           s1_idx=0, s2_idx=1, targ_idx=2)
        self.train_data_text = tr_data
        self.val_data_text = val_data
        self.test_data_text = te_data
        log.info("\tFinished loading DisSent data.")


class WeakGroundedTask(PairClassificationTask):
    ''' Task class for Weak Grounded Sentences i.e., training on pairs of captions for the same image '''

    def __init__(self, path, max_seq_len, n_classes, name="weakgrounded"):
        ''' Do stuff '''
        super(WeakGroundedTask, self).__init__(name, n_classes)

        ''' Process the dataset located at path.  '''
        ''' positive = captions of the same image, negative = captions of different images '''
        targ_map = {'negative': 0, 'positive': 1}
        targ_map = {'0': 0, '1': 1}

        tr_data = load_tsv(os.path.join(path, "train_aug.tsv"), max_seq_len, targ_map=targ_map,
                           s1_idx=0, s2_idx=1, targ_idx=2, skip_rows=0)
        val_data = load_tsv(os.path.join(path, "val.tsv"), max_seq_len, targ_map=targ_map,
                            s1_idx=0, s2_idx=1, targ_idx=2, skip_rows=0)
        te_data = load_tsv(os.path.join(path, "test.tsv"), max_seq_len, targ_map=targ_map,
                           s1_idx=0, s2_idx=1, targ_idx=2, skip_rows=0)

        self.train_data_text = tr_data
        self.val_data_text = val_data
        self.test_data_text = te_data
        self.sentences = self.train_data_text[0] + self.val_data_text[0]
        self.n_classes = 2
        log.info("\tFinished loading MSCOCO data.")


class GroundedTask(Task):
    ''' Task class for Grounded Sentences i.e., training on caption->image pair '''
    ''' Defined new metric function from AllenNLP Average '''
    ''' Specify metric name as 'cos_sim' or 'abs_diff' '''

    def __init__(self, path, max_seq_len, name="grounded"):
        ''' Do stuff '''
        super(GroundedTask, self).__init__(name)
        self.scorer1 = Average()
        self.scorer2 = None
        self.val_metric = "%s_metric" % self.name
        self.load_data(path, max_seq_len)
        self.sentences = self.train_data_text[0] + \
            self.val_data_text[0]
        self.ids = self.train_data_text[1] + \
            self.val_data_text[1]
        self.path = path
        self.img_encoder = None
        self.loss_fn = nn.CosineEmbeddingLoss()
        self.metric_fn = nn.PairwiseDistance(p=1, eps=1e-6)
        self.val_metric_decreases = True
        '''
        self.metric_fn = nn.CosineSimilarity(dim=1, eps=1e-6)
        self.val_metric_decreases = False
        '''


    def _compute_metric(self, metric_name, tensor1, tensor2):
        '''Metrics for similarity in image space'''

        np1, np2 = tensor1.data.numpy(), tensor2.data.numpy()

        if metric_name is 'abs_diff':
            metric = np.mean(np1 - np2)
        elif metric_name is 'cos_sim':
            metric = cos_sim(np.asarray(np1), np.asarray(np2))[0][0]
        else:
            print('Undefined metric name!')
            metric = 0

        return metric

    def get_metrics(self, reset=False):
        '''Get metrics specific to the task'''
        metric = self.scorer1.get_metric(reset)

        return {'metric': metric}

    def process_split(self, split, indexers) -> Iterable[Type[Instance]]:
        '''
        Convert a dataset of sentences into padded sequences of indices.

        Args:
            - split (list[list[str]]): list of inputs (possibly pair) and outputs
            - pair_input (int)
            - tok2idx (dict)

        Returns:
        '''
        def _make_instance(sent, label, ids):
            input1 = _sentence_to_text_field(sent, indexers)
            label = NumericField(label)
            ids = NumericField(ids)
            return Instance({"input1": input1, "labels": label, "ids": ids})

        # Map over columns: input1, labels, ids
        instances = map(_make_instance, *split)
        #  return list(instances)
        return instances  # lazy iterator


    def load_data(self, path, max_seq_len):
        '''Map sentences to image ids (keep track of sentence ids just in case)'''

        # changed for temp
        train, val, test = ([], [], []), ([], [], []), ([], [], [])

        train_ids = [item for item in os.listdir(os.path.join(path, "train")) if '.DS' not in item]
        val_ids = [item for item in os.listdir(os.path.join(path, "val")) if '.DS' not in item]
        test_ids = [item for item in os.listdir(os.path.join(path, "test")) if '.DS' not in item]

        f = open(os.path.join(path, "train.json"), 'r')
        for line in f:
            tr_dict = json.loads(line)
        f = open(os.path.join(path, "val.json"), 'r')
        for line in f:
            val_dict = json.loads(line)
        f = open(os.path.join(path, "test.json"), 'r')
        for line in f:
            te_dict = json.loads(line)

        for img_id in train_ids:
            for caption_id in tr_dict[img_id]['captions']:
                train[0].append(tr_dict[img_id]['captions'][caption_id])
                train[1].append(1)
                train[2].append(int(img_id))
                # train[2].append(caption_id)
        for img_id in val_ids:
            for caption_id in val_dict[img_id]['captions']:
                val[0].append(val_dict[img_id]['captions'][caption_id])
                val[1].append(1)
                val[2].append(int(img_id))
                # val[2].append(caption_id)
        for img_id in test_ids:
            for caption_id in te_dict[img_id]['captions']:
                test[0].append(te_dict[img_id]['captions'][caption_id])
                test[1].append(1)
                test[2].append(int(img_id))
                # test[2].append(caption_id)

        log.info("Positive train samples: " + str(len(train[0])))



        ''' Shapeworld data '''


        f = open("/nfs/jsalt/home/roma/shapeworld/train.tsv", 'r')
        for line in f:
            items = line.strip().split('\t')
            train[0].append(items[0])
            train[1].append(int(items[1]))
            train[2].append(int(items[2]))

        f = open("/nfs/jsalt/home/roma/shapeworld/val.tsv", 'r')
        for line in f:
            items = line.strip().split('\t')
            val[0].append(items[0])
            val[1].append(int(items[1]))
            val[2].append(int(items[2]))

        f = open("/nfs/jsalt/home/roma/shapeworld/test.tsv", 'r')
        for line in f:
            items = line.strip().split('\t')
            test[0].append(items[0])
            test[1].append(int(items[1]))
            test[2].append(int(items[2]))


        r = 5
        train_ids = list(repeat(train_ids, r)); test_ids = list(repeat(test_ids, r)); val_ids = list(repeat(val_ids, r));
        train_ids = [item for sublist in train_ids for item in sublist]
        test_ids = [item for sublist in test_ids for item in sublist]
        val_ids = [item for sublist in val_ids for item in sublist]

        for img_id in train_ids:
            rand_id = img_id
            while (rand_id == img_id):
                rand_id = np.random.randint(len(train_ids), size=(1,1))[0][0]
            caption_id = np.random.randint(5, size=(1,1))[0][0]
            captions = tr_dict[train_ids[rand_id]]['captions']; caption_ids = list(captions.keys())
            caption = captions[caption_ids[caption_id]]
            train[0].append(caption); train[1].append(0); train[2].append(int(img_id))

        for img_id in val_ids:
            rand_id = img_id
            while (rand_id == img_id):
                rand_id = np.random.randint(len(val_ids), size=(1,1))[0][0]
            caption_id = np.random.randint(5, size=(1,1))[0][0]
            captions = val_dict[val_ids[rand_id]]['captions']; caption_ids = list(captions.keys())
            caption = captions[caption_ids[caption_id]]
            val[0].append(caption); val[1].append(0); val[2].append(int(img_id))

        for img_id in test_ids:
            rand_id = img_id
            while (rand_id == img_id):
                rand_id = np.random.randint(len(test_ids), size=(1,1))[0][0]
            caption_id = np.random.randint(5, size=(1,1))[0][0]
            captions = te_dict[test_ids[rand_id]]['captions']; caption_ids = list(captions.keys())
            caption = captions[caption_ids[caption_id]]
            test[0].append(caption); test[1].append(0); test[2].append(int(img_id))





        #np.random.shuffle(train); np.random.shuffle(test); np.random.shuffle(val)

        log.info("All train samples: " + str(len(train[0])))

        self.tr_data = train
        self.val_data = val
        self.te_data = test
        self.train_data_text = train
        self.val_data_text = val
        self.test_data_text = test
        log.info('Train: ' + str(len(train)) + ' , Val: ' + str(len(val)) + ', Test: ' + str(len(test)))
        log.info("\tFinished loading MSCOCO data.")

class VAETask(SequenceGenerationTask):
    '''Variational Autoencoder (with corrupted input) Task'''

    def __init__(self, path, max_seq_len, name='MTTask'):
        super().__init__(name)
        self.scorer1 = Average()
        self.scorer2 = None
        self.val_metric = "%s_perplexity" % self.name
        self.val_metric_decreases = True
        self.load_data(path, max_seq_len)
        self.sentences = self.train_data_text[0] + self.val_data_text[0] + \
            self.train_data_text[2] + self.val_data_text[2]

    def load_data(self, path, max_seq_len):
        '''
        self.train_data_text = load_tsv(os.path.join(path, 'wmt_sample.txt'), max_seq_len,
                                        s1_idx=0, s2_idx=None, targ_idx=1,
                                        targ_fn=lambda t: t.split(' '))
        self.val_data_text = self.train_data_text; self.test_data_text = self.train_data_text
        '''
        self.train_data_text = load_tsv(os.path.join(path, 'train.txt'), max_seq_len,
                                        s1_idx=0, s2_idx=None, targ_idx=1,
                                        targ_fn=lambda t: t.split(' '))

        self.val_data_text = load_tsv(os.path.join(path, 'valid.txt'), max_seq_len,
                                      s1_idx=0, s2_idx=None, targ_idx=1,
                                      targ_fn=lambda t: t.split(' '))
        self.test_data_text = load_tsv(os.path.join(path, 'test.txt'), max_seq_len,
                                       s1_idx=0, s2_idx=None, targ_idx=1,
                                       targ_fn=lambda t: t.split(' '))
        log.info("\tFinished loading VAE data.")

    def get_metrics(self, reset=False):
        '''Get metrics specific to the task'''
        ppl = self.scorer1.get_metric(reset)
        return {'perplexity': ppl}

class RecastNLITask(PairClassificationTask):
    ''' Task class for NLI Recast Data'''

    def __init__(self, path, max_seq_len, name="recast"):
        super(RecastNLITask, self).__init__(name, 2)
        self.load_data(path, max_seq_len)
        self.sentences = self.train_data_text[0] + self.train_data_text[1] + \
            self.val_data_text[0] + self.val_data_text[1]

    def load_data(self, path, max_seq_len):
        tr_data = load_tsv(os.path.join(path, 'train.tsv'), max_seq_len,
                        s1_idx=1, s2_idx=2, skip_rows=0, targ_idx=3)
        val_data = load_tsv(os.path.join(path, 'dev.tsv'), max_seq_len,
                        s1_idx=0, s2_idx=1, skip_rows=0, targ_idx=3)
        te_data = load_tsv(os.path.join(path, 'test.tsv'), max_seq_len,
                        s1_idx=1, s2_idx=2, skip_rows=0, targ_idx=3)

        self.train_data_text = tr_data
        self.val_data_text = val_data
        self.test_data_text = te_data
        log.info("\tFinished loading recast probing data.")

class RecastPunTask(RecastNLITask):

    def __init__(self, path, max_seq_len, name="recast-puns"):
        super(RecastPunTask, self).__init__(path, max_seq_len, name)

class RecastNERTask(RecastNLITask):

    def __init__(self, path, max_seq_len, name="recast-ner"):
        super(RecastNERTask, self).__init__(path, max_seq_len, name)

class RecastVerbnetTask(RecastNLITask):

    def __init__(self, path, max_seq_len, name="recast-verbnet"):
        super(RecastVerbnetTask, self).__init__(path, max_seq_len, name)

class RecastVerbcornerTask(RecastNLITask):

    def __init__(self, path, max_seq_len, name="recast-verbcorner"):
        super(RecastVerbcornerTask, self).__init__(path, max_seq_len, name)

class RecastSentimentTask(RecastNLITask):

    def __init__(self, path, max_seq_len, name="recast-sentiment"):
        super(RecastSentimentTask, self).__init__(path, max_seq_len, name)

class RecastFactualityTask(RecastNLITask):

    def __init__(self, path, max_seq_len, name="recast-factuality"):
        super(RecastFactualityTask, self).__init__(path, max_seq_len, name)

class RecastWinogenderTask(RecastNLITask):

    def __init__(self, path, max_seq_len, name="recast-winogender"):
        super(RecastWinogenderTask, self).__init__(path, max_seq_len, name)

class RecastLexicosynTask(RecastNLITask):

    def __init__(self, path, max_seq_len, name="recast-lexicosyn"):
        super(RecastLexicosynTask, self).__init__(path, max_seq_len, name)

class RecastKGTask(RecastNLITask):

    def __init__(self, path, max_seq_len, name="recast-kg"):
        super(RecastKGTask, self).__init__(path, max_seq_len, name)

class TaggingTask(Task):
    ''' Generic tagging, one tag per word '''

    def __init__(self, name, num_tags):
        super().__init__(name)
        self.num_tags = num_tags + 2 # add unknown and padding
        ## TODO check if this is good metric
        self.scorer1 = Average()
        self.scorer2 = None
        self.val_metric = "%s_accuracy" % self.name
        self.val_metric_decreases = True
        self.target_indexer = {"words": SingleIdTokenIndexer(namespace="targets")} # TODO namespace

    def truncate(self, max_seq_len, sos_tok="<SOS>", eos_tok="<EOS>"):
        self.train_data_text = [truncate(self.train_data_text[0], max_seq_len,
                                         sos_tok, eos_tok), self.train_data_text[1]]
        self.val_data_text = [truncate(self.val_data_text[0], max_seq_len,
                                       sos_tok, eos_tok), self.val_data_text[1]]
        self.test_data_text = [truncate(self.test_data_text[0], max_seq_len,
                                        sos_tok, eos_tok), self.test_data_text[1]]

    def get_metrics(self, reset=False):
        '''Get metrics specific to the task'''
        acc = self.scorer1.get_metric(reset)
        return {'accuracy': acc}

    def process_split(self, split, indexers) -> Iterable[Type[Instance]]:
        ''' Process a tagging task '''
        inputs = [TextField(list(map(Token, sent)), token_indexers=indexers) for sent in split[0]]
        targs = [TextField(list(map(Token, sent)), token_indexers=self.target_indexer) for sent in split[2]]
        # Might be better as LabelField? I don't know what these things mean
        instances = [Instance({"inputs": x, "targs": t}) for (x, t) in zip(inputs, targs)]
        return instances

class POSTaggingTask(TaggingTask):
    def __init__(self, path, max_seq_len, name="pos"):
        super().__init__(name, 45) # 45 tags
        self.load_data(path, max_seq_len)
        self.sentences = self.train_data_text[0] + self.val_data_text[0]
        self.target_sentences = self.train_data_text[2] + self.val_data_text[2]


    def load_data(self, path, max_seq_len):
        '''Process the dataset located at data_file.'''
        tr_data = load_tsv(os.path.join(path, "pos_45.train"), max_seq_len,
                           s1_idx=0, s2_idx=None, targ_idx=1, targ_fn=lambda t: t.split(' '))
        val_data = load_tsv(os.path.join(path, "pos_45.dev"), max_seq_len,
                            s1_idx=0, s2_idx=None, targ_idx=1, targ_fn=lambda t: t.split(' '))
        te_data = load_tsv(os.path.join(path, 'pos_45.test'), max_seq_len,
                           s1_idx=0, s2_idx=None, targ_idx=1, targ_fn=lambda t: t.split(' '))
        self.train_data_text = tr_data
        self.val_data_text = val_data
        self.test_data_text = te_data
        log.info("\tFinished loading POSTagging data.")



class CCGTaggingTask(TaggingTask):
    def __init__(self, path, max_seq_len, name="ccg"):
        super().__init__(name, 1363) # 1363 tags
        self.load_data(path, max_seq_len)
        self.sentences = self.train_data_text[0] + self.val_data_text[0]
        self.target_sentences = self.train_data_text[2] + self.val_data_text[2]



    def load_data(self, path, max_seq_len):
        '''Process the dataset located at data_file.'''
        tr_data = load_tsv(os.path.join(path, "ccg_1363.train"), max_seq_len,
                           s1_idx=0, s2_idx=None, targ_idx=1, targ_fn=lambda t: t.split(' '))
        val_data = load_tsv(os.path.join(path, "ccg_1363.dev"), max_seq_len,
                            s1_idx=0, s2_idx=None, targ_idx=1, targ_fn=lambda t: t.split(' '))
        te_data = load_tsv(os.path.join(path, 'ccg_1363.test'), max_seq_len,
                           s1_idx=0, s2_idx=None, targ_idx=1, targ_fn=lambda t: t.split(' '))
        self.train_data_text = tr_data
        self.val_data_text = val_data
        self.test_data_text = te_data
        log.info("\tFinished loading CCGTagging data.")<|MERGE_RESOLUTION|>--- conflicted
+++ resolved
@@ -462,11 +462,7 @@
 
 
 class Reddit_MTTask(SequenceGenerationTask):
-<<<<<<< HEAD
     ''' Same as Machine Translation Task except for the load_data function'''
-=======
-    '''Machine Translation Task'''
->>>>>>> 192c4413
 
     def __init__(self, path, max_seq_len, name='Reddit_MTTask'):
         super().__init__(name)
@@ -475,14 +471,6 @@
         self.val_metric = "%s_perplexity" % self.name
         self.val_metric_decreases = True
         self.load_data(path, max_seq_len)
-<<<<<<< HEAD
-        self.sentences = self.train_data_text[0] + self.val_data_text[0] + \
-            self.train_data_text[2] + self.val_data_text[2]
-        self.target_indexer = {"words": SingleIdTokenIndexer(namespace="targets")}
-
-    def load_data(self, path, max_seq_len):
-        print("Loading data")
-=======
         self.sentences = self.train_data_text[0] + self.val_data_text[0]
         self.target_sentences = self.train_data_text[2] + self.val_data_text[2]
         self.target_indexer = {"words": SingleIdTokenIndexer(namespace="targets")} # TODO namespace
@@ -500,22 +488,12 @@
         return instances  # lazy iterator
 
     def load_data(self, path, max_seq_len):
->>>>>>> 192c4413
         print("LOADING REDDIT DATA FROM A DIFF LOCATION COMPARED TO REST OF THE TEAM. PLEASE CHANGE")
         path = '//nfs/jsalt/home/raghu/'
         self.train_data_text = load_tsv(os.path.join(path, 'train_2008_Random_200Samples.csv'), max_seq_len,
                                         s1_idx=2, s2_idx=None, targ_idx=3,
                                         targ_fn=lambda t: t.split(' '))
         self.val_data_text = load_tsv(os.path.join(path, 'dev_2008_Random_200Samples.csv'), max_seq_len,
-<<<<<<< HEAD
-                                        s1_idx=2, s2_idx=None, targ_idx=3,
-                                        targ_fn=lambda t: t.split(' '))
-        self.test_data_text = load_tsv(os.path.join(path, 'dev_2008_Random_200Samples.csv'), max_seq_len,
-                                        s1_idx=2, s2_idx=None, targ_idx=3,
-                                        targ_fn=lambda t: t.split(' '))
-
-        log.info("\tFinished loading Temporary Reddit data for MT task.")
-=======
                                       s1_idx=2, s2_idx=None, targ_idx=3,
                                       targ_fn=lambda t: t.split(' '))
         self.test_data_text = load_tsv(os.path.join(path, 'dev_2008_Random_200Samples.csv'), max_seq_len,
@@ -523,28 +501,12 @@
                                        targ_fn=lambda t: t.split(' '))
 
         log.info("\tFinished loading MT data.")
->>>>>>> 192c4413
 
     def get_metrics(self, reset=False):
         '''Get metrics specific to the task'''
         ppl = self.scorer1.get_metric(reset)
         return {'perplexity': ppl}
 
-<<<<<<< HEAD
-    def process_split(self, split, indexers) -> Iterable[Type[Instance]]:
-        ''' Process a machine translation split '''
-        def _make_instance(input, target):
-            d = {}
-            d["inputs"] = _sentence_to_text_field(input, indexers)
-            d["targs"] = _sentence_to_text_field(target, indexers=self.target_indexer)
-            return Instance(d)
-        # Map over columns: inputs, targs
-        instances = map(_make_instance, split[0], split[2])
-        #  return list(instances)
-        return instances  # lazy iterator
-
-=======
->>>>>>> 192c4413
 
 class CoLATask(SingleClassificationTask):
     '''Class for Warstdadt acceptability task'''
