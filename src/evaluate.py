""" Helper functions to evaluate a model on a dataset """
import os
import logging as log

import torch
from allennlp.data.iterators import BasicIterator
from tasks import RegressionTask, STSBTask, JOCITask


def evaluate(model, tasks, batch_size, cuda_device, split="val"):
    '''Evaluate on a dataset'''
    model.eval()
    iterator = BasicIterator(batch_size)

    all_metrics, all_preds = {"micro_avg": 0.0, "macro_avg": 0.0}, {}
    n_overall_examples = 0
    for task in tasks:
        n_examples = 0
        task_preds, task_idxs = [], []
        assert split in ["train", "val", "test"]
        dataset = getattr(task, "%s_data" % split)
        generator = iterator(dataset, num_epochs=1, shuffle=False, cuda_device=cuda_device)
        for batch in generator:
            if 'idx' in batch:  # for sorting examples
                task_idxs += batch['idx'].data.tolist()
                batch.pop('idx', None)
            out = model.forward(task, batch, predict=True)
            n_examples += out["n_exs"]

            # get predictions
            if 'preds' in out:
                preds = out['preds']
                if isinstance(preds, torch.Tensor):
                    preds = preds.data.tolist()
                assert isinstance(preds, list), "Convert predictions to list!"
                task_preds += preds

        # Update metrics
        task_metrics = task.get_metrics(reset=True)
        for name, value in task_metrics.items():
            all_metrics["%s_%s" % (task.name, name)] = value
        all_metrics["micro_avg"] += all_metrics[task.val_metric] * n_examples
        all_metrics["macro_avg"] += all_metrics[task.val_metric]
        n_overall_examples += n_examples

        # Store predictions, possibly sorting them if
        if task_idxs:
            assert len(task_idxs) == len(task_preds), "Number of indices and predictions differ!"
            idxs_and_preds = [(idx, pred) for idx, pred in zip(task_idxs, task_preds)]
            idxs_and_preds.sort(key=lambda x: x[0])
            task_preds = [p for _, p in idxs_and_preds]
        all_preds[task.name] = task_preds

    all_metrics["macro_avg"] /= len(tasks)
    all_metrics["micro_avg"] /= n_overall_examples

    return all_metrics, all_preds


def write_preds(all_preds, pred_dir):
    ''' Write predictions to separate files located in pred_dir.
    We write special code to handle various GLUE tasks.

    Args:
        - all_preds (Dict[str:list]): dictionary mapping task names to predictions.
<<<<<<< HEAD
            Assumes that predictions are sorted (if necessary).
            For tasks with sentence predictions, we assume they've been mapped back to strings.
    '''
    def write_preds_to_file(preds, pred_file, pred_map=None, write_type=int):
=======
                        Assumes that predictions are sorted (if necessary).'''

    def write_preds_to_file(preds, pred_file, pred_map=None, write_float=False):
>>>>>>> b5329430
        ''' Write preds to pred_file '''
        with open(pred_file, 'w') as pred_fh:
            pred_fh.write("index\tprediction\n")
            for idx, pred in enumerate(preds):
                if pred_map is not None or write_type == str:
                    pred = pred_map[pred]
                    pred_fh.write("%d\t%s\n" % (idx, pred))
                elif write_type == float:
                    pred_fh.write("%d\t%.3f\n" % (idx, pred))
                elif write_type == int:
                    pred_fh.write("%d\t%d\n" % (idx, pred))

    for task, preds in all_preds.items():
        if not preds: # catch empty lists
            continue

        if task == 'mnli': # 9796 + 9847 + 1104 = 20747
            assert len(preds) == 20747, "Missing predictions for MNLI!"
            pred_map = {0: 'neutral', 1: 'entailment', 2: 'contradiction'}
            write_preds_to_file(preds[:9796], os.path.join(pred_dir, "%s-m.tsv" % task), pred_map)
<<<<<<< HEAD
            write_preds_to_file(preds[9796:19643], os.path.join(pred_dir, "%s-mm.tsv" % task),
                                pred_map=pred_map)
            write_preds_to_file(preds[19643:], os.path.join(pred_dir, "diagnostic.tsv"), pred_map)
=======
            write_preds_to_file(preds[9796:9796 + 9847],
                                os.path.join(pred_dir, "%s-mm.tsv" % task), pred_map)
            write_preds_to_file(preds[9796 + 9847:],
                                os.path.join(pred_dir, "diagnostic.tsv"), pred_map)
>>>>>>> b5329430
        elif task in ['rte', 'qnli']:
            pred_map = {0: 'not_entailment', 1: 'entailment'}
            write_preds_to_file(preds, os.path.join(pred_dir, "%s.tsv" % task), pred_map)
        elif task in ['sts-b']:
            preds = [min(max(0., pred * 5.), 5.) for pred in preds]
            write_preds_to_file(preds, os.path.join(pred_dir, "%s.tsv" % task), write_type=float)
        elif task in ['wmt']:
            # convert each prediction to a single string if we find a list of tokens
            if isinstance(preds[0], list):
                assert isinstance(preds[0][0], str)
                preds = [' '.join(pred) for pred in preds]
            write_preds_to_file(preds, os.path.join(pred_dir, "%s.tsv" % task), write_type=str)
        else:
            write_preds_to_file(preds, os.path.join(pred_dir, "%s.tsv" % task))
<<<<<<< HEAD
    log.info("Wrote predictions to %s", pred_dir)
=======

            with open(os.path.join(pred_dir, "%s.tsv" % (task)), 'w') as pred_fh:
                pred_fh.write("index\tprediction\n")
                for idx, pred in enumerate(preds):
                    if 'sts-b' in task:
                        pred_fh.write("%d\t%.3f\n" % (idx, pred))

>>>>>>> b5329430
    return


def write_results(results, results_file, run_name):
    ''' Aggregate results by appending results to results_file '''
    with open(results_file, 'a') as results_fh:
        all_metrics_str = ', '.join(['%s: %.3f' % (metric, score) for
                                     metric, score in results.items()])
        results_fh.write("%s\t%s\n" % (run_name, all_metrics_str))
    log.info(all_metrics_str)<|MERGE_RESOLUTION|>--- conflicted
+++ resolved
@@ -63,16 +63,10 @@
 
     Args:
         - all_preds (Dict[str:list]): dictionary mapping task names to predictions.
-<<<<<<< HEAD
             Assumes that predictions are sorted (if necessary).
             For tasks with sentence predictions, we assume they've been mapped back to strings.
     '''
     def write_preds_to_file(preds, pred_file, pred_map=None, write_type=int):
-=======
-                        Assumes that predictions are sorted (if necessary).'''
-
-    def write_preds_to_file(preds, pred_file, pred_map=None, write_float=False):
->>>>>>> b5329430
         ''' Write preds to pred_file '''
         with open(pred_file, 'w') as pred_fh:
             pred_fh.write("index\tprediction\n")
@@ -93,16 +87,9 @@
             assert len(preds) == 20747, "Missing predictions for MNLI!"
             pred_map = {0: 'neutral', 1: 'entailment', 2: 'contradiction'}
             write_preds_to_file(preds[:9796], os.path.join(pred_dir, "%s-m.tsv" % task), pred_map)
-<<<<<<< HEAD
             write_preds_to_file(preds[9796:19643], os.path.join(pred_dir, "%s-mm.tsv" % task),
                                 pred_map=pred_map)
             write_preds_to_file(preds[19643:], os.path.join(pred_dir, "diagnostic.tsv"), pred_map)
-=======
-            write_preds_to_file(preds[9796:9796 + 9847],
-                                os.path.join(pred_dir, "%s-mm.tsv" % task), pred_map)
-            write_preds_to_file(preds[9796 + 9847:],
-                                os.path.join(pred_dir, "diagnostic.tsv"), pred_map)
->>>>>>> b5329430
         elif task in ['rte', 'qnli']:
             pred_map = {0: 'not_entailment', 1: 'entailment'}
             write_preds_to_file(preds, os.path.join(pred_dir, "%s.tsv" % task), pred_map)
@@ -117,17 +104,7 @@
             write_preds_to_file(preds, os.path.join(pred_dir, "%s.tsv" % task), write_type=str)
         else:
             write_preds_to_file(preds, os.path.join(pred_dir, "%s.tsv" % task))
-<<<<<<< HEAD
     log.info("Wrote predictions to %s", pred_dir)
-=======
-
-            with open(os.path.join(pred_dir, "%s.tsv" % (task)), 'w') as pred_fh:
-                pred_fh.write("index\tprediction\n")
-                for idx, pred in enumerate(preds):
-                    if 'sts-b' in task:
-                        pred_fh.write("%d\t%.3f\n" % (idx, pred))
-
->>>>>>> b5329430
     return
 
 
