'''Train a multi-task model using AllenNLP

To debug this, run with -m ipdb:

    python -m ipdb main.py --config_file ...
'''
# pylint: disable=no-member
import argparse
import glob
import os
import subprocess
import random
import sys
import time

import logging as log
log.basicConfig(format='%(asctime)s: %(message)s',
                datefmt='%m/%d %I:%M:%S %p', level=log.INFO)

import torch

from src import config
from src import gcp

from src.utils import assert_for_log, maybe_make_dir, load_model_state
from src.preprocess import build_tasks
from src.models import build_model
from src.trainer import build_trainer, build_trainer_params
from src.evaluate import evaluate, write_results, write_preds
<<<<<<< HEAD
from src.banditSampling import build_bandit, build_bandit_params
=======
from src.tasks import NLITypeProbingTask

>>>>>>> 4a61afa2

def handle_arguments(cl_arguments):
    parser = argparse.ArgumentParser(description='')
    # Configuration files
    parser.add_argument('--config_file', '-c', type=str, nargs="+",
                        help="Config file(s) (.conf) for model parameters.")
    parser.add_argument('--overrides', '-o', type=str, default=None,
                        help="Parameter overrides, as valid HOCON string.")

    parser.add_argument('--remote_log', '-r', action="store_true",
                        help="If true, enable remote logging on GCP.")

    parser.add_argument('--tensorboard', '-t', action="store_true",
                        help="If true, will run Tensorboard server in a "
                        "subprocess, serving on the port given by "
                        "--tensorboard_port.")
    parser.add_argument('--tensorboard_port', type=int, default=6006)

    parser.add_argument('--bandit_config_file', '-bc', type=str, required=False,
                            help="Config file (.conf) for model parameters.")
    parser.add_argument('--bandit_overrides', '-bo', type=str, default=None,
                            help="Parameter overrides, as valid HOCON string.")

    return parser.parse_args(cl_arguments)


def _try_logging_git_info():
    try:
        log.info("Waiting on git info....")
        c = subprocess.run(["git", "rev-parse", "--abbrev-ref", "HEAD"],
                           timeout=10, stdout=subprocess.PIPE)
        git_branch_name = c.stdout.decode().strip()
        log.info("Git branch: %s", git_branch_name)
        c = subprocess.run(["git", "rev-parse", "HEAD"],
                           timeout=10, stdout=subprocess.PIPE)
        git_sha = c.stdout.decode().strip()
        log.info("Git SHA: %s", git_sha)
    except subprocess.TimeoutExpired as e:
        log.exception(e)
        log.warn("Git info not found. Moving right along...")


def _run_background_tensorboard(logdir, port):
    """Run a TensorBoard server in the background."""
    import atexit
    tb_args = ["tensorboard", "--logdir", logdir,
               "--port", str(port)]
    log.info("Starting TensorBoard server on port %d ...", port)
    tb_process = subprocess.Popen(tb_args)
    log.info("TensorBoard process: %d", tb_process.pid)

    def _kill_tb_child():
        log.info("Shutting down TensorBoard server on port %d ...", port)
        tb_process.terminate()
    atexit.register(_kill_tb_child)


def main(cl_arguments):
    ''' Train or load a model. Evaluate on some tasks. '''
    cl_args = handle_arguments(cl_arguments)
    args = config.params_from_file(cl_args.config_file, cl_args.overrides)

    # Logistics #
    maybe_make_dir(args.project_dir)  # e.g. /nfs/jsalt/exp/$HOSTNAME
    maybe_make_dir(args.exp_dir)      # e.g. <project_dir>/jiant-demo
    maybe_make_dir(args.run_dir)      # e.g. <project_dir>/jiant-demo/sst
    local_log_path = os.path.join(args.run_dir, args.log_file)
    log.getLogger().addHandler(log.FileHandler(local_log_path))

    if cl_args.remote_log:
        gcp.configure_remote_logging(args.remote_log_name)

    _try_logging_git_info()

    log.info("Parsed args: \n%s", args)

    config_file = os.path.join(args.run_dir, "params.conf")
    config.write_params(args, config_file)
    log.info("Saved config to %s", config_file)

    seed = random.randint(1, 10000) if args.random_seed < 0 else args.random_seed
    random.seed(seed)
    torch.manual_seed(seed)
    log.info("Using random seed %d", seed)
    if args.cuda >= 0:
        try:
            if not torch.cuda.is_available():
                raise EnvironmentError("CUDA is not available, or not detected"
                                       " by PyTorch.")
            log.info("Using GPU %d", args.cuda)
            torch.cuda.set_device(args.cuda)
            torch.cuda.manual_seed_all(seed)
        except Exception:
            log.warning(
                "GPU access failed. You might be using a CPU-only installation of PyTorch. Falling back to CPU.")
            args.cuda = -1

    # Prepare data #
    log.info("Loading tasks...")
    start_time = time.time()
    train_tasks, eval_tasks, vocab, word_embs = build_tasks(args)
    assert_for_log(not (len(train_tasks) > 1 and
                        any(train_task.val_metric_decreases for train_task in train_tasks)),
                   "Attempting multitask training with a mix of increasing and decreasing metrics. "
                   "This is not currently supported. (We haven't set it up yet.)")

    tasks = train_tasks + eval_tasks
    log.info('\tFinished loading tasks in %.3fs', time.time() - start_time)

    # Build or load model #
    log.info('Building model...')
    start_time = time.time()
    model = build_model(args, vocab, word_embs, tasks)
    log.info('\tFinished building model in %.3fs', time.time() - start_time)

    # Check that necessary parameters are set for each step. Exit with error if not.
    steps_log = []

    if not args.load_eval_checkpoint == 'none':
        assert_for_log(os.path.exists(args.load_eval_checkpoint),
                       "Error: Attempting to load model from non-existent path: [%s]" %
                       args.load_eval_checkpoint)
        steps_log.append("Loading model from path: %s" % args.load_eval_checkpoint)

    if args.do_train:
        assert_for_log(args.train_tasks != "none",
                       "Error: Must specify at least on training task: [%s]" % args.train_tasks)
        assert_for_log(args.val_interval % args.bpp_base == 0,
                       "Error: val_interval [%d] must be divisible by bpp_base [%d]" % (args.val_interval,args.bpp_base))
        steps_log.append("Training model on tasks: %s" % args.train_tasks)

    if args.train_for_eval:
        steps_log.append("Re-training model for individual eval tasks")
        assert_for_log(args.eval_val_interval % args.bpp_base == 0,
                       "Error: eval_val_interval [%d] must be divisible by bpp_base [%d]" % (args.eval_val_interval,args.bpp_base))        

    if args.do_eval:
        assert_for_log(args.eval_tasks != "none",
                       "Error: Must specify at least one eval task: [%s]" % args.eval_tasks)
        steps_log.append("Evaluating model on tasks: %s" % args.eval_tasks)

    # Start Tensorboard if requested
    if cl_args.tensorboard:
        tb_logdir = os.path.join(args.run_dir, "tensorboard")
        _run_background_tensorboard(tb_logdir, cl_args.tensorboard_port)

    log.info("Will run the following steps:\n%s", '\n'.join(steps_log))
    if args.do_train:
        # Train on train tasks #
        log.info("Training...")
        params = build_trainer_params(args, task_names=[])
        stop_metric = train_tasks[0].val_metric if len(train_tasks) == 1 else 'macro_avg'
        should_decrease = train_tasks[0].val_metric_decreases if len(train_tasks) == 1 else False
        trainer, _, opt_params, schd_params = build_trainer(params, model,
                                                            args.run_dir,
                                                            should_decrease)
        ## bandit config ##
        if cl_args.bandit_config_file != None:
            actions = [task.name for task in train_tasks]
            bandit_args = config.params_from_file(cl_args.bandit_config_file, cl_args.bandit_overrides)
            bandit_params = build_bandit_params (bandit_args)
            bandit = build_bandit (bandit_params, actions)
            trainer.bandit = bandit

            log.info("Bandit parsed args: \n%s", bandit_args)
        ### bandit config ##

        to_train = [(n, p) for n, p in model.named_parameters() if p.requires_grad]
        best_epochs = trainer.train(train_tasks, stop_metric,
                                    args.batch_size, args.bpp_base,
                                    args.weighting_method, args.scaling_method,
                                    to_train, opt_params, schd_params,
                                    args.shared_optimizer, args.load_model, phase="main")

    # Select model checkpoint from main training run to load
    if not args.train_for_eval:
        log.info("In strict mode because train_for_eval is off. "
                 "Will crash if any tasks are missing from the checkpoint.")
        strict = True
    else:
        strict = False

    if not args.load_eval_checkpoint == "none":
        log.info("Loading existing model from %s...", args.load_eval_checkpoint)
        load_model_state(model, args.load_eval_checkpoint, args.cuda, args.skip_task_models, strict=strict)
    else:
        # Look for eval checkpoints (available only if we're restoring from a run that already
        # finished), then look for training checkpoints.
        eval_best = glob.glob(os.path.join(args.run_dir,
                                           "model_state_eval_best.th"))
        if len(eval_best) > 0:
            load_model_state(model, eval_best[0], args.cuda, args.skip_task_models, strict=strict)
        else:
            macro_best = glob.glob(os.path.join(args.run_dir,
                                                "model_state_main_epoch_*.best_macro.th"))
            if len(macro_best) > 0:
                assert_for_log(len(macro_best) == 1, "Too many best checkpoints. Something is wrong.")
                load_model_state(model, macro_best[0], args.cuda, args.skip_task_models, strict=strict)
            else:
                assert_for_log(
                    args.allow_untrained_encoder_parameters,
                    "No best checkpoint found to evaluate.")
                log.warning("Evaluating untrained encoder parameters!")

    # Train just the task-specific components for eval tasks.
    if args.train_for_eval:
        for task in eval_tasks:
            pred_module = getattr(model, "%s_mdl" % task.name)
            to_train = [(n, p) for n, p in pred_module.named_parameters() if p.requires_grad]
            # Look for <task_name>_<param_name>, then eval_<param_name>
            params = build_trainer_params(args, task_names=[task.name, 'eval'])
            trainer, _, opt_params, schd_params = build_trainer(params, model,
                                                                args.run_dir,
                                                                task.val_metric_decreases)
            best_epoch = trainer.train([task], task.val_metric,
                                       args.batch_size, 1,
                                       args.weighting_method, args.scaling_method,
                                       to_train, opt_params, schd_params,
                                       args.shared_optimizer, load_model=False, phase="eval")

            # The best checkpoint will accumulate the best parameters for each task.
            # This logic looks strange. We think it works.
            best_epoch = best_epoch[task.name]
            layer_path = os.path.join(args.run_dir, "model_state_eval_best.th")
            load_model_state(model, layer_path, args.cuda, skip_task_models=False, strict=strict)

    if args.do_eval:
        # Evaluate #
        log.info("Evaluating...")
        val_results, _ = evaluate(model, tasks, args.batch_size, args.cuda, "val")
        if args.write_preds:
            if len(tasks) == 1 and isinstance(tasks[0], NLITypeProbingTask):
                _, te_preds = evaluate(model, tasks, args.batch_size, args.cuda, "val")
            else:
                _, te_preds = evaluate(model, tasks, args.batch_size, args.cuda, "test")
            write_preds(te_preds, args.run_dir)

        write_results(val_results, os.path.join(args.exp_dir, "results.tsv"),
                      args.run_dir.split('/')[-1])

    log.info("Done!")


if __name__ == '__main__':
    try:
        main(sys.argv[1:])
    except BaseException as e:
        # Make sure we log the trace for any crashes before exiting.
        log.exception("Fatal error in main():")
        raise e  # re-raise exception, in case debugger is attached.
        sys.exit(1)
    sys.exit(0)<|MERGE_RESOLUTION|>--- conflicted
+++ resolved
@@ -27,12 +27,9 @@
 from src.models import build_model
 from src.trainer import build_trainer, build_trainer_params
 from src.evaluate import evaluate, write_results, write_preds
-<<<<<<< HEAD
+from src.tasks import NLITypeProbingTask
 from src.banditSampling import build_bandit, build_bandit_params
-=======
-from src.tasks import NLITypeProbingTask
-
->>>>>>> 4a61afa2
+
 
 def handle_arguments(cl_arguments):
     parser = argparse.ArgumentParser(description='')
@@ -167,7 +164,7 @@
     if args.train_for_eval:
         steps_log.append("Re-training model for individual eval tasks")
         assert_for_log(args.eval_val_interval % args.bpp_base == 0,
-                       "Error: eval_val_interval [%d] must be divisible by bpp_base [%d]" % (args.eval_val_interval,args.bpp_base))        
+                       "Error: eval_val_interval [%d] must be divisible by bpp_base [%d]" % (args.eval_val_interval,args.bpp_base))
 
     if args.do_eval:
         assert_for_log(args.eval_tasks != "none",
